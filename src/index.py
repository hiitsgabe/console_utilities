import os
import sys
import json
import pygame
import requests
import traceback
import re
from zipfile import ZipFile
from io import BytesIO
from datetime import datetime
from urllib.parse import urljoin, unquote, quote
from threading import Thread
from queue import Queue

# Check for development mode
DEV_MODE = os.getenv('DEV_MODE', 'false').lower() == 'true'

# Auto-detect environment and set paths
# Get the directory where the script is located
SCRIPT_DIR = os.path.dirname(os.path.abspath(__file__))

# Set static paths (WORK_DIR and ROMS_DIR will be loaded from settings later)
if DEV_MODE:
    JSON_FILE = os.path.join(SCRIPT_DIR, "..", "assets", "config", "download.json")
    LOG_FILE = os.path.join(SCRIPT_DIR, "..", "error.log")
    CONFIG_FILE = os.path.join(SCRIPT_DIR, "..", "config.json")
    ADDED_SYSTEMS_FILE = os.path.join(SCRIPT_DIR, "..", "added_systems.json")
else:
    JSON_FILE = os.path.join(SCRIPT_DIR, "download.json")
    LOG_FILE = os.path.join(SCRIPT_DIR, "error.log")
    CONFIG_FILE = os.path.join(SCRIPT_DIR, "config.json")
    ADDED_SYSTEMS_FILE = os.path.join(SCRIPT_DIR, "added_systems.json")
FPS = 30
SCREEN_WIDTH, SCREEN_HEIGHT = 800, 600
FONT_SIZE = 28

def log_error(error_msg, error_type=None, traceback_str=None):
    timestamp = datetime.now().strftime("%Y-%m-%d %H:%M:%S")
    log_message = f"[{timestamp}] ERROR: {error_msg}\n"
    if error_type:
        log_message += f"Type: {error_type}\n"
    if traceback_str:
        log_message += f"Traceback:\n{traceback_str}\n"
    log_message += "-" * 80 + "\n"
    
    with open(LOG_FILE, "a") as f:
        f.write(log_message)

# Initialize error log
os.makedirs(os.path.dirname(LOG_FILE) if os.path.dirname(LOG_FILE) else ".", exist_ok=True)
with open(LOG_FILE, "w") as f:
    f.write(f"Error Log - Started at {datetime.now().strftime('%Y-%m-%d %H:%M:%S')}\n")
    f.write("-" * 80 + "\n")

try:
    pygame.init()
    screen = pygame.display.set_mode((SCREEN_WIDTH, SCREEN_HEIGHT))
    pygame.display.set_caption("ROM Downloader")
    clock = pygame.time.Clock()
    font = pygame.font.Font(None, FONT_SIZE)

    # Initialize joystick if available, otherwise use keyboard
    pygame.joystick.init()
    joystick = None
    if pygame.joystick.get_count() > 0:
        joystick = pygame.joystick.Joystick(0)
        joystick.init()
    else:
        print("No joystick detected, use keyboard: Arrow keys, Enter, Escape, Space")

    WHITE = (255, 255, 255)
    BLACK = (0, 0, 0)
    GREEN = (0, 255, 0)
    GRAY = (180, 180, 180)

    # Load JSON file
    try:
        with open(JSON_FILE) as f:
            data = json.load(f)
    except Exception as e:
        log_error("Failed to load JSON file", type(e).__name__, traceback.format_exc())
        sys.exit(1)

    selected_system = 0
    selected_games = set()
    game_list = []
    mode = "systems"  # systems, games, settings, or add_systems
    
    # Add systems state
    available_systems = []
    add_systems_highlighted = 0
    
    # Pagination variables for Switch
    current_page = 0
    total_pages = 1
    highlighted = 0
    
    # Settings scroll variables
    settings_scroll_offset = 0
    
    # Settings will be loaded after functions are defined
    settings = {}
    
    # Controller mapping will be loaded/created dynamically
    controller_mapping = {}
    settings_list = [
        "Enable Box-art Display",
        "Enable Image Cache", 
        "Reset Image Cache",
        "Update from GitHub",
        "View Type",
        "USA Games Only",
        "Debug Controller",
        "Work Directory",
        "ROMs Directory",
        "Nintendo Switch Keys",
        "Remap Controller"
    ]

    # Directories will be created after settings are loaded

    # Image cache for thumbnails
    image_cache = {}
    image_queue = Queue()
    THUMBNAIL_SIZE = (64, 64)

    def format_size(size_bytes):
        """Convert bytes to human readable format"""
        for unit in ['B', 'KB', 'MB', 'GB']:
            if size_bytes < 1024:
                return f"{size_bytes:.1f} {unit}"
            size_bytes /= 1024
        return f"{size_bytes:.1f} TB"

    def load_settings():
        """Load settings from config file"""
        # Default paths based on environment
        if DEV_MODE:
            # Development mode - use local directories since /userdata might not exist
            default_work_dir = os.path.join(SCRIPT_DIR, "..", "py_downloads")
            default_roms_dir = os.path.join(SCRIPT_DIR, "..", "roms")
        elif os.path.exists("/userdata") and os.access("/userdata", os.W_OK):
            # Console environment with writable /userdata
            default_work_dir = "/userdata/py_downloads"
            default_roms_dir = "/userdata/roms"
        else:
            # Fallback - use script directory
            default_work_dir = os.path.join(SCRIPT_DIR, "py_downloads")
            default_roms_dir = os.path.join(SCRIPT_DIR, "roms")
        
        default_settings = {
            "enable_boxart": True,
            "cache_enabled": True,
            "view_type": "list",
            "usa_only": False,
            "debug_controller": False,
            "work_dir": default_work_dir,
            "roms_dir": default_roms_dir,
            "switch_keys_path": ""
        }
        
        try:
            if os.path.exists(CONFIG_FILE):
                with open(CONFIG_FILE, 'r') as f:
                    loaded_settings = json.load(f)
                    # Merge with defaults to handle new settings
                    default_settings.update(loaded_settings)
            else:
                # Create config file with defaults
                save_settings(default_settings)
        except Exception as e:
            log_error("Failed to load settings, using defaults", type(e).__name__, traceback.format_exc())
        
        return default_settings

    def save_settings(settings_to_save):
        """Save settings to config file"""
        try:
            # Create directory if it doesn't exist
            os.makedirs(os.path.dirname(CONFIG_FILE), exist_ok=True)
            
            with open(CONFIG_FILE, 'w') as f:
                json.dump(settings_to_save, f, indent=2)
        except Exception as e:
            log_error("Failed to save settings", type(e).__name__, traceback.format_exc())

    def load_controller_mapping():
        """Load controller mapping from file or create new mapping"""
        global controller_mapping
        
        mapping_file = os.path.join(os.path.dirname(CONFIG_FILE), "controller_mapping.json")
        
        try:
            if os.path.exists(mapping_file):
                with open(mapping_file, 'r') as f:
                    controller_mapping = json.load(f)
                    print("Controller mapping loaded from file")
                    return True
            else:
                print("No controller mapping found, will need to create new mapping")
                controller_mapping = {}
                return False
        except Exception as e:
            log_error("Failed to load controller mapping", type(e).__name__, traceback.format_exc())
            controller_mapping = {}
            return False

    def save_controller_mapping():
        """Save controller mapping to file"""
        mapping_file = os.path.join(os.path.dirname(CONFIG_FILE), "controller_mapping.json")
        
        try:
            os.makedirs(os.path.dirname(mapping_file), exist_ok=True)
            with open(mapping_file, 'w') as f:
                json.dump(controller_mapping, f, indent=2)
            print("Controller mapping saved")
        except Exception as e:
            log_error("Failed to save controller mapping", type(e).__name__, traceback.format_exc())

    def needs_controller_mapping():
        """Check if we need to collect controller mapping"""
        essential_buttons = ["select", "back", "start", "detail", "up", "down", "left", "right"]
        return not controller_mapping or not all(button in controller_mapping for button in essential_buttons)

    def collect_controller_mapping():
        """Collect controller button mapping from user input"""
        global controller_mapping, show_controller_mapping
        
        essential_buttons = [
            ("up", "D-pad UP"),
            ("down", "D-pad DOWN"), 
            ("left", "D-pad LEFT"),
            ("right", "D-pad RIGHT"),
            ("select", "SELECT/CONFIRM button (usually A)"),
            ("back", "BACK/CANCEL button (usually B)"),
            ("start", "START/MENU button"),
            ("detail", "DETAIL/SECONDARY button (usually Y)"),
            ("left_shoulder", "Left Shoulder button (L/LB)"),
            ("right_shoulder", "Right Shoulder button (R/RB)")
        ]
        
        controller_mapping = {}
        current_button_index = 0
        collecting_input = True
        last_input_time = 0
        
        while collecting_input and current_button_index < len(essential_buttons):
            current_time = pygame.time.get_ticks()
            
            # Clear screen
            screen.fill(WHITE)
            
            # Title
            title_text = "Controller Setup"
            title_surf = font.render(title_text, True, BLACK)
            screen.blit(title_surf, (20, 20))
            
            # Current button instruction
            button_key, button_description = essential_buttons[current_button_index]
            instruction_text = f"Press the {button_description}"
            instruction_surf = font.render(instruction_text, True, BLACK)
            screen.blit(instruction_surf, (20, 80))
            
            # Progress
            progress_text = f"Button {current_button_index + 1} of {len(essential_buttons)}"
            progress_surf = font.render(progress_text, True, GRAY)
            screen.blit(progress_surf, (20, 120))
            
            # Show already mapped buttons
            y_offset = 160
            for i, (mapped_key, _) in enumerate(essential_buttons[:current_button_index]):
                if mapped_key in controller_mapping:
                    mapped_text = f"{mapped_key}: Button {controller_mapping[mapped_key]}"
                    mapped_surf = font.render(mapped_text, True, GREEN)
                    screen.blit(mapped_surf, (20, y_offset + i * 25))
            
            pygame.display.flip()
            
            # Handle events
            for event in pygame.event.get():
                if event.type == pygame.QUIT:
                    return False
                elif event.type == pygame.JOYBUTTONDOWN:
                    # Debounce input (prevent double registration)
                    if current_time - last_input_time > 300:
                        controller_mapping[button_key] = event.button
                        print(f"Mapped {button_key} to button {event.button}")
                        current_button_index += 1
                        last_input_time = current_time
                elif event.type == pygame.JOYHATMOTION:
                    # Handle D-pad input
                    if current_time - last_input_time > 300:
                        hat_x, hat_y = event.value
                        if button_key == "up" and hat_y == 1:
                            controller_mapping[button_key] = ("hat", 0, 1)
                            current_button_index += 1
                            last_input_time = current_time
                        elif button_key == "down" and hat_y == -1:
                            controller_mapping[button_key] = ("hat", 0, -1)
                            current_button_index += 1
                            last_input_time = current_time
                        elif button_key == "left" and hat_x == -1:
                            controller_mapping[button_key] = ("hat", -1, 0)
                            current_button_index += 1
                            last_input_time = current_time
                        elif button_key == "right" and hat_x == 1:
                            controller_mapping[button_key] = ("hat", 1, 0)
                            current_button_index += 1
                            last_input_time = current_time
                elif event.type == pygame.KEYDOWN:
                    # Allow keyboard input for testing
                    if event.key == pygame.K_ESCAPE:
                        return False
            
            # Small delay to prevent CPU spinning
            pygame.time.wait(16)
        
        # Save the completed mapping
        save_controller_mapping()
        return True

    def get_game_initials(game_name):
        """Extract first 3 initials from game name"""
        if not game_name:
            return "GAM"
        
        # Remove file extension and common brackets/parentheses content
        clean_name = os.path.splitext(game_name)[0]
        clean_name = re.sub(r'\[.*?\]|\(.*?\)', '', clean_name).strip()
        
        # Split into words and get initials
        words = clean_name.split()
        initials = ""
        
        for word in words:
            if word and word[0].isalpha():
                initials += word[0].upper()
                if len(initials) >= 3:
                    break
        
        # Pad with game name characters if not enough initials
        if len(initials) < 3:
            for char in clean_name:
                if char.isalpha() and char.upper() not in initials:
                    initials += char.upper()
                    if len(initials) >= 3:
                        break
        
        # Fallback if still not enough
        while len(initials) < 3:
            initials += "X"
        
        return initials[:3]

    def load_image_async(url, cache_key, game_name=None):
        """Load image in background thread"""
        try:
            response = requests.get(url, timeout=10)
            response.raise_for_status()
            
            # Load image from bytes
            image_data = BytesIO(response.content)
            image = pygame.image.load(image_data)
            
            # Scale to thumbnail size
            scaled_image = pygame.transform.scale(image, THUMBNAIL_SIZE)
            
            # Add to queue for main thread to process
            image_queue.put((cache_key, scaled_image))
        except Exception as e:
            log_error(f"Failed to load image from {url}", type(e).__name__, traceback.format_exc())
            
            # Try placeholder image if game name is available
            if game_name:
                try:
                    initials = get_game_initials(game_name)
                    placeholder_url = f"https://placehold.co/50x50?text={initials}"
                    response = requests.get(placeholder_url, timeout=5)
                    response.raise_for_status()
                    
                    # Load placeholder image from bytes
                    image_data = BytesIO(response.content)
                    image = pygame.image.load(image_data)
                    
                    # Scale to thumbnail size
                    scaled_image = pygame.transform.scale(image, THUMBNAIL_SIZE)
                    
                    # Add to queue for main thread to process
                    image_queue.put((cache_key, scaled_image))
                    return
                except Exception:
                    pass  # Fallback to None if placeholder also fails
            
            # Put None to indicate failed load
            image_queue.put((cache_key, None))

    def get_thumbnail(game_item, boxart_url):
        """Get thumbnail for game, loading async if not cached"""
        # Check if box-art is enabled
        if not settings["enable_boxart"]:
            return None
        
        # Handle Switch API format with direct image URLs
        if isinstance(game_item, dict) and 'banner_url' in game_item and game_item['banner_url']:
            # Switch API format - use direct banner URL (JPG format)
            image_url = game_item['banner_url']
            cache_key = f"switch_{game_item['title_id']}"
        elif isinstance(game_item, dict) and 'icon_url' in game_item and game_item['icon_url']:
            # Fallback to icon_url if banner_url not available
            image_url = game_item['icon_url']
            cache_key = f"switch_{game_item.get('title_id', 'unknown')}"
        elif boxart_url:
            # Regular format - construct URL from boxart base + game name
            game_name = game_item if isinstance(game_item, str) else game_item.get('name', '')
            base_name = os.path.splitext(game_name)[0]
            image_url = urljoin(boxart_url, f"{base_name}.png")
            cache_key = f"{boxart_url}_{game_name}"
        else:
            return None
        
        # Return cached image if available and cache is enabled
        if settings["cache_enabled"] and cache_key in image_cache:
            return image_cache[cache_key]
        
        # If cache is disabled but we have the image, return it
        if not settings["cache_enabled"] and cache_key in image_cache:
            return image_cache[cache_key]
        
        # Start loading if not already in cache
        if cache_key not in image_cache:
            image_cache[cache_key] = "loading"  # Mark as loading
            
            if isinstance(game_item, dict) and ('banner_url' in game_item or 'icon_url' in game_item):
                # Switch format - load direct URL
                game_name = game_item.get('name', '')
                thread = Thread(target=load_image_async, args=(image_url, cache_key, game_name))
                thread.daemon = True
                thread.start()
            else:
                # Regular format - try multiple image formats
                game_name = game_item if isinstance(game_item, str) else game_item.get('name', '')
                base_name = os.path.splitext(game_name)[0]
                image_formats = [".png", ".jpg", ".jpeg", ".gif", ".bmp"]
                thread = Thread(target=load_image_with_fallback, args=(boxart_url, base_name, image_formats, cache_key, game_name))
                thread.daemon = True
                thread.start()
        
        return None  # Not ready yet

    def load_image_with_fallback(base_url, base_name, formats, cache_key, game_name=None):
        """Try loading image with different format extensions"""
        for fmt in formats:
            try:
                image_url = urljoin(base_url, f"{base_name}{fmt}")
                response = requests.get(image_url, timeout=5)
                response.raise_for_status()
                
                # Load image from bytes
                image_data = BytesIO(response.content)
                image = pygame.image.load(image_data)
                
                # Scale to thumbnail size
                scaled_image = pygame.transform.scale(image, THUMBNAIL_SIZE)
                
                # Add to queue for main thread to process
                image_queue.put((cache_key, scaled_image))
                return  # Success, exit
                
            except Exception:
                continue  # Try next format
        
        # All formats failed - try placeholder image
        if game_name:
            try:
                initials = get_game_initials(game_name)
                placeholder_url = f"https://placehold.co/50x50?text={initials}"
                response = requests.get(placeholder_url, timeout=5)
                response.raise_for_status()
                
                # Load placeholder image from bytes
                image_data = BytesIO(response.content)
                image = pygame.image.load(image_data)
                
                # Scale to thumbnail size
                scaled_image = pygame.transform.scale(image, THUMBNAIL_SIZE)
                
                # Add to queue for main thread to process
                image_queue.put((cache_key, scaled_image))
                return
            except Exception:
                pass  # Fallback to None if placeholder also fails
        
        # All attempts failed
        image_queue.put((cache_key, None))

    def update_image_cache():
        """Process loaded images from background threads"""
        while not image_queue.empty():
            try:
                cache_key, image = image_queue.get_nowait()
                image_cache[cache_key] = image
            except:
                break

    def reset_image_cache():
        """Clear all cached images"""
        global image_cache
        image_cache.clear()
        
        # Clear the queue as well
        while not image_queue.empty():
            try:
                image_queue.get_nowait()
            except:
                break

    def update_from_github():
        """Download latest files from GitHub repository"""
        try:
            draw_loading_message("Checking for updates...")
            
            # GitHub raw URLs for the files from dist folder
            files_to_update = {
                "download.json": "https://raw.githubusercontent.com/hiitsgabe/roms_downloader/main/dist/download.json",
                "dw.pygame": "https://raw.githubusercontent.com/hiitsgabe/roms_downloader/main/dist/dw.pygame"
            }
            
            total_files = len(files_to_update)
            updated_files = []
            failed_files = []
            
            for i, (filename, url) in enumerate(files_to_update.items()):
                progress = int((i / total_files) * 100)
                draw_progress_bar(f"Updating {filename}...", progress)
                
                try:
                    response = requests.get(url, timeout=30)
                    response.raise_for_status()
                    
                    # Determine the correct file path
                    if filename == "download.json":
                        file_path = JSON_FILE
                    elif filename == "dw.pygame":
                        file_path = __file__  # Current script path
                    
                    # Create backup of existing file
                    backup_path = f"{file_path}.backup"
                    if os.path.exists(file_path):
                        try:
                            with open(file_path, 'r') as original:
                                with open(backup_path, 'w') as backup:
                                    backup.write(original.read())
                        except Exception as backup_error:
                            log_error(f"Failed to create backup for {filename}", type(backup_error).__name__, traceback.format_exc())
                    
                    # Write new content
                    with open(file_path, 'w', encoding='utf-8') as f:
                        f.write(response.text)
                    
                    updated_files.append(filename)
                    
                except Exception as e:
                    log_error(f"Failed to update {filename}", type(e).__name__, traceback.format_exc())
                    failed_files.append(filename)
                    
                    # Restore backup if it exists
                    backup_path = f"{file_path}.backup"
                    if os.path.exists(backup_path):
                        try:
                            with open(backup_path, 'r') as backup:
                                with open(file_path, 'w') as original:
                                    original.write(backup.read())
                        except Exception as restore_error:
                            log_error(f"Failed to restore backup for {filename}", type(restore_error).__name__, traceback.format_exc())
            
            # Show results
            if updated_files and not failed_files:
                draw_loading_message("Update completed successfully!")
                if "dw.pygame" in updated_files:
                    pygame.time.wait(2000)
                    draw_loading_message("Application will exit now. Please restart to use the updated version.")
                    pygame.time.wait(2000)
                    pygame.quit()
                    sys.exit(0)
            elif updated_files and failed_files:
                draw_loading_message(f"Partial update: {len(updated_files)} updated, {len(failed_files)} failed")
                pygame.time.wait(3000)
            else:
                draw_loading_message("Update failed. Check error log for details.")
                pygame.time.wait(3000)
                
        except Exception as e:
            log_error("Error during GitHub update", type(e).__name__, traceback.format_exc())
            draw_loading_message("Update failed. Check internet connection.")
            pygame.time.wait(3000)

    def draw_progress_bar(text, percent, downloaded=0, total_size=0, speed=0):
        screen.fill(WHITE)
        
        # Draw title with instructions
        title_surf = font.render("Download Progress", True, BLACK)
        screen.blit(title_surf, (20, 10))
        
        # Draw current operation
        text_surf = font.render(text, True, GREEN)
        screen.blit(text_surf, (20, 40))
        
        # Draw progress bar background
        bar_height = 20
        bar_y = 70
        screen_width, screen_height = screen.get_size()
        bar_width = min(screen_width - 80, 600)
        bar_x = 20
        pygame.draw.rect(screen, GRAY, (bar_x, bar_y, bar_width, bar_height))
        
        # Draw progress
        progress_width = int(bar_width * (percent / 100))
        pygame.draw.rect(screen, GREEN, (bar_x, bar_y, progress_width, bar_height))
        
        # Draw percentage text
        percent_text = f"{percent}%"
        percent_surf = font.render(percent_text, True, BLACK)
        percent_x = bar_x + 5
        screen.blit(percent_surf, (percent_x, bar_y + 2))
        
        # Draw size and speed info
        if total_size > 0:
            size_text = f"{format_size(downloaded)} / {format_size(total_size)}"
            if speed > 0:
                size_text += f" - {format_size(speed)}/s"
            size_surf = font.render(size_text, True, BLACK)
            size_x = bar_x + 5
            screen.blit(size_surf, (size_x, bar_y + bar_height + 10))
        
        # Draw instructions
        back_button_name = get_button_name("back")
        instructions = [
            f"Press {back_button_name} to cancel download",
            "Please wait while files are being downloaded..."
        ]
        
        y = bar_y + bar_height + 40
        for instruction in instructions:
            inst_surf = font.render(instruction, True, GRAY)
            screen.blit(inst_surf, (20, y))
            y += FONT_SIZE + 5
        
        pygame.display.flip()

    def draw_settings_menu():
        global settings_scroll_offset
        screen.fill(WHITE)
        y = 10
        
        # Draw title
        title_surf = font.render("Settings", True, BLACK)
        screen.blit(title_surf, (20, y))
        y += FONT_SIZE + 10
        
        # Draw instructions
        select_button_name = get_button_name("select")
        back_button_name = get_button_name("back")
        instructions = [
            "Use D-pad to navigate",
            f"Press {select_button_name} to toggle settings",
            f"Press {back_button_name} to go back"
        ]
        
        for instruction in instructions:
            inst_surf = font.render(instruction, True, GRAY)
            screen.blit(inst_surf, (20, y))
            y += FONT_SIZE + 5
        
        y += 20
        start_y = y
        
        # Calculate visible items based on screen height
        screen_width, screen_height = screen.get_size()
        row_height = FONT_SIZE + 10
        cache_info_height = FONT_SIZE + 25  # Space for cache info at bottom
        available_height = screen_height - start_y - cache_info_height - 50  # Leave space for debug controller
        items_per_screen = max(1, available_height // row_height)
        
        # Calculate scroll boundaries
        total_items = len(settings_list)
        max_scroll = max(0, total_items - items_per_screen)
        
        # Adjust scroll offset to keep highlighted item visible
        if highlighted < settings_scroll_offset:
            settings_scroll_offset = highlighted
        elif highlighted >= settings_scroll_offset + items_per_screen:
            settings_scroll_offset = highlighted - items_per_screen + 1
        
        # Clamp scroll offset
        settings_scroll_offset = max(0, min(settings_scroll_offset, max_scroll))
        
        # Calculate visible items
        start_idx = settings_scroll_offset
        end_idx = min(start_idx + items_per_screen, total_items)
        visible_settings = settings_list[start_idx:end_idx]
        
        # Draw settings items
        for i, setting_name in enumerate(visible_settings):
            actual_idx = start_idx + i
            color = GREEN if actual_idx == highlighted else BLACK
            
            # Get current setting value
            setting_value = ""
            if actual_idx == 0:  # Enable Box-art Display
                setting_value = "ON" if settings["enable_boxart"] else "OFF"
            elif actual_idx == 1:  # Enable Image Cache
                setting_value = "ON" if settings["cache_enabled"] else "OFF"
            elif actual_idx == 2:  # Reset Image Cache
                select_button_name = get_button_name("select")
                setting_value = f"Press {select_button_name} to reset"
            elif actual_idx == 3:  # Update from GitHub
                select_button_name = get_button_name("select")
                setting_value = f"Press {select_button_name} to update"
            elif actual_idx == 4:  # View Type
                setting_value = settings["view_type"].upper()
            elif actual_idx == 5:  # USA Games Only
                setting_value = "ON" if settings["usa_only"] else "OFF"
            elif actual_idx == 6:  # Debug Controller
                setting_value = "ON" if settings["debug_controller"] else "OFF"
            elif actual_idx == 7:  # Work Directory
                work_dir = settings.get("work_dir", "")
                setting_value = work_dir[-30:] + "..." if len(work_dir) > 30 else work_dir
            elif actual_idx == 8:  # ROMs Directory
                roms_dir = settings.get("roms_dir", "")
                setting_value = roms_dir[-30:] + "..." if len(roms_dir) > 30 else roms_dir
            elif actual_idx == 9:  # Nintendo Switch Keys
                keys_path = settings.get("switch_keys_path", "")
                if keys_path and os.path.exists(keys_path):
                    setting_value = keys_path[-30:] + "..." if len(keys_path) > 30 else keys_path
                else:
                    setting_value = "Not configured"
            elif actual_idx == 10:  # Remap Controller
                if controller_mapping:
                    setting_value = f"{len(controller_mapping)} buttons mapped"
                else:
                    setting_value = "Not configured"
            
            setting_text = f"{setting_name}: {setting_value}"
            setting_surf = font.render(setting_text, True, color)
            screen.blit(setting_surf, (20, y))
            y += row_height
        
        
        # Draw debug controller info
        draw_debug_controller()

    def draw_add_systems_menu():
        screen.fill(WHITE)
        y = 10
        
        # Draw title
        title_surf = font.render("Add Systems", True, BLACK)
        screen.blit(title_surf, (20, y))
        y += FONT_SIZE + 10
        
        # Draw instructions
        select_button_name = get_button_name("select")
        back_button_name = get_button_name("back")
        instructions = [
            "Use D-pad to navigate",
            f"Press {select_button_name} to add system",
            f"Press {back_button_name} to go back"
        ]
        
        for instruction in instructions:
            inst_surf = font.render(instruction, True, GRAY)
            screen.blit(inst_surf, (20, y))
            y += FONT_SIZE + 5
        
        y += 20
        
        # Show loading message if no systems loaded yet
        if not available_systems:
            loading_surf = font.render("Loading available systems...", True, BLACK)
            screen.blit(loading_surf, (20, y))
        else:
            # Calculate visible items for scrolling
            screen_width, screen_height = screen.get_size()
            available_height = screen_height - y - 50  # Leave space for debug info
            items_per_screen = available_height // (FONT_SIZE + 10)
            
            # Calculate scroll offset to keep highlighted item visible
            start_idx = max(0, add_systems_highlighted - items_per_screen // 2)
            end_idx = min(len(available_systems), start_idx + items_per_screen)
            
            # Draw available systems list with scrolling
            for i in range(start_idx, end_idx):
                system = available_systems[i]
                color = GREEN if i == add_systems_highlighted else BLACK
                system_text = f"{system['name']} - {system.get('size', 'Unknown size')}"
                system_surf = font.render(system_text, True, color)
                screen.blit(system_surf, (20, y))
                y += FONT_SIZE + 10
            
            # Show scroll indicator if needed
            if len(available_systems) > items_per_screen:
                if start_idx > 0:
                    # Show up arrow
                    up_arrow = font.render("↑", True, GRAY)
                    screen.blit(up_arrow, (screen_width - 30, 10))
                if end_idx < len(available_systems):
                    # Show down arrow
                    down_arrow = font.render("↓", True, GRAY)
                    screen.blit(down_arrow, (screen_width - 30, screen_height - 30))
        
        # Draw debug controller info
        draw_debug_controller()

    def draw_grid_view(title, items, selected_indices):
        screen.fill(WHITE)
        y = 10
        
        # Draw title
        title_surf = font.render(title, True, BLACK)
        screen.blit(title_surf, (20, y))
        y += FONT_SIZE + 10
        
        # Draw download instruction if games are selected
        if selected_indices:
            start_button_name = get_button_name("start")
            instruction = f"Press start to initiate downloading"
            inst_surf = font.render(instruction, True, GRAY)
            screen.blit(inst_surf, (20, y))
            y += FONT_SIZE + 5
        
        y += 20
        
        # Grid layout parameters
        cols = 4  # Number of columns
        screen_width, screen_height = screen.get_size()
        cell_width = (screen_width - 40) // cols
        cell_height = max(THUMBNAIL_SIZE[1] + 40, 100)
        start_x = 20
        start_y = y
        
        # Calculate visible items (ensure at least 2 rows)
        available_height = screen_height - start_y - 50
        if available_height > 0:
            calculated_rows = available_height // cell_height
            rows_per_screen = max(2, calculated_rows)  # Minimum 2 rows
        else:
            # Extremely small screen, fallback to minimum
            rows_per_screen = 2
        items_per_screen = cols * rows_per_screen
        
        # Calculate grid position of highlighted item
        highlighted_row = highlighted // cols
        highlighted_col = highlighted % cols
        
        # Calculate scroll offset to keep highlighted item visible
        start_row = max(0, highlighted_row - rows_per_screen // 2)
        visible_items = items[start_row * cols:(start_row + rows_per_screen) * cols]
        
        # Draw grid items
        for i, item in enumerate(visible_items):
            actual_idx = start_row * cols + i
            if actual_idx >= len(items):
                break
                
            row = i // cols
            col = i % cols
            
            x = start_x + col * cell_width
            y = start_y + row * cell_height
            
            # Handle different item formats
            if isinstance(item, dict):
                display_text = item['name']
                original_name = item['name']
            else:
                display_text = os.path.splitext(item)[0]
                original_name = item
            
            # Highlight background if selected or highlighted
            is_highlighted = actual_idx == highlighted
            is_selected = actual_idx in selected_indices
            
            if is_highlighted:
                highlight_rect = pygame.Rect(x, y, cell_width - 5, cell_height - 5)
                pygame.draw.rect(screen, GREEN, highlight_rect, 2)
            
            # Draw thumbnail if available
            thumb_y = y + 5
            boxart_url = data[selected_system].get('boxarts', '') if selected_system < len(data) else ''
            thumbnail = get_thumbnail(item, boxart_url)
            
            if thumbnail and thumbnail != "loading":
                # Center thumbnail in cell
                thumb_x = x + 5
                thumb_rect = pygame.Rect(thumb_x, thumb_y, THUMBNAIL_SIZE[0], THUMBNAIL_SIZE[1])
                screen.blit(thumbnail, thumb_rect)
                
                # Draw border around thumbnail
                pygame.draw.rect(screen, BLACK, thumb_rect, 1)
            
            # Draw selection indicator
            checkbox_x = x + 5
            checkbox_y = y + 5
            checkbox_rect = pygame.Rect(checkbox_x, checkbox_y, 15, 15)
            pygame.draw.rect(screen, WHITE, checkbox_rect)
            pygame.draw.rect(screen, BLACK, checkbox_rect, 1)
            
            if is_selected:
                # Draw X for selected
                pygame.draw.line(screen, GREEN, (checkbox_x + 3, checkbox_y + 3), (checkbox_x + 12, checkbox_y + 12), 2)
                pygame.draw.line(screen, GREEN, (checkbox_x + 12, checkbox_y + 3), (checkbox_x + 3, checkbox_y + 12), 2)
            
            # Draw text (truncated to fit cell width)
            text_y = thumb_y + THUMBNAIL_SIZE[1] + 5
            max_text_width = cell_width - 10
            
            # Truncate text if too long
            test_surf = font.render(display_text, True, BLACK)
            if test_surf.get_width() > max_text_width:
                # Truncate text
                for length in range(len(display_text), 0, -1):
                    truncated = display_text[:length] + "..."
                    test_surf = font.render(truncated, True, BLACK)
                    if test_surf.get_width() <= max_text_width:
                        display_text = truncated
                        break
            
            text_color = GREEN if is_selected else BLACK
            text_surf = font.render(display_text, True, text_color)
            text_x = x + 5
            screen.blit(text_surf, (text_x, text_y))
        
        # Draw bottom message if games are selected
        if selected_indices:
            message = f"Selected: {len(selected_indices)} games"
            message_surf = font.render(message, True, GREEN)
            screen_width, screen_height = screen.get_size()
            message_y = screen_height - 30
            screen.blit(message_surf, (20, message_y))
        
        # Draw debug controller info
        draw_debug_controller()
        
        if not show_game_details:
            pygame.display.flip()

    def draw_menu(title, items, selected_indices):
        screen.fill(WHITE)
        y = 10  # Start closer to top
        
        # Draw title with instructions
        title_surf = font.render(title, True, BLACK)
        screen.blit(title_surf, (20, y))
        y += FONT_SIZE + 10

        # Draw download instruction if in games mode and games are selected
        if mode == "games" and selected_games:
            start_button_name = get_button_name("start")
            instruction = f"Press start to initiate downloading"
            inst_surf = font.render(instruction, True, GRAY)
            screen.blit(inst_surf, (20, y))
            y += FONT_SIZE + 5
        
        y += 20  # Add some space after instructions
        
        # Calculate visible items based on screen height
        row_height = max(FONT_SIZE + 10, THUMBNAIL_SIZE[1] + 10) if mode == "games" else FONT_SIZE + 10
        screen_width, screen_height = screen.get_size()
        items_per_page = (screen_height - y - 50) // row_height  # Leave space for bottom message
        start_idx = max(0, highlighted - items_per_page // 2)
        visible_items = items[start_idx:start_idx + items_per_page]
        
        # Draw items
        for i, item in enumerate(visible_items):
            actual_idx = start_idx + i
            # Color is green if item is highlighted or selected
            color = GREEN if actual_idx == highlighted or actual_idx in selected_indices else BLACK
            prefix = "[x] " if actual_idx in selected_indices else "[ ] " if mode == "games" else ""
            
            # Handle different item formats (Switch vs regular)
            if isinstance(item, dict):
                display_text = item['name']
                original_name = item['name']
            else:
                # Remove file extension for display
                display_text = os.path.splitext(item)[0]
                original_name = item
            
            # Draw thumbnail if in games mode and boxart available
            text_x = 20
            if mode == "games":
                boxart_url = data[selected_system].get('boxarts', '') if selected_system < len(data) else ''
                thumbnail = get_thumbnail(item, boxart_url)
                
                if thumbnail and thumbnail != "loading":
                    # Draw thumbnail
                    thumb_rect = pygame.Rect(20, y, THUMBNAIL_SIZE[0], THUMBNAIL_SIZE[1])
                    screen.blit(thumbnail, thumb_rect)
                    
                    # Draw border around thumbnail if highlighted
                    if actual_idx == highlighted:
                        pygame.draw.rect(screen, GREEN, thumb_rect, 2)
                    
                    text_x = 20 + THUMBNAIL_SIZE[0] + 10  # Move text after thumbnail
            
            # Draw text
            item_surf = font.render(prefix + display_text, True, color)
            text_y = y + (row_height - FONT_SIZE) // 2  # Center text vertically
            screen.blit(item_surf, (text_x, text_y))
            y += row_height

        # Draw bottom message if games are selected
        if mode == "games" and selected_games:
            message = f"Selected: {len(selected_games)} games"
            message_surf = font.render(message, True, GREEN)
            screen_width, screen_height = screen.get_size()
            message_y = screen_height - 50
            screen.blit(message_surf, (20, message_y))
        
        # Draw pagination info for Switch
        if mode == "games" and len(data) > 0 and data[selected_system].get('supports_pagination', False):
            page_message = f"Page {current_page + 1} (L/R to change page)"
            page_surf = font.render(page_message, True, GRAY)
            screen_width, screen_height = screen.get_size()
            page_y = screen_height - 30
            screen.blit(page_surf, (20, page_y))

        # Draw debug controller info
        draw_debug_controller()

        if not show_game_details:
            pygame.display.flip()

    def draw_game_details_modal(game_item):
        """Draw the game details modal overlay"""
        # Get actual screen dimensions
        screen_width, screen_height = screen.get_size()
        
        # Semi-transparent background overlay
        overlay = pygame.Surface((screen_width, screen_height))
        overlay.set_alpha(128)
        overlay.fill(BLACK)
        screen.blit(overlay, (0, 0))
        
        # Responsive modal sizing
        # Use 90% of screen width/height but with min/max constraints
        modal_width = min(max(int(screen_width * 0.9), 300), 500)
        modal_height = min(max(int(screen_height * 0.8), 250), 400)
        modal_x = (screen_width - modal_width) // 2
        modal_y = (screen_height - modal_height) // 2
        
        modal_rect = pygame.Rect(modal_x, modal_y, modal_width, modal_height)
        pygame.draw.rect(screen, WHITE, modal_rect)
        pygame.draw.rect(screen, BLACK, modal_rect, 3)
        
        # Game name
        if isinstance(game_item, dict):
            game_name = game_item.get('name', 'Unknown Game')
        else:
            game_name = os.path.splitext(game_item)[0] if isinstance(game_item, str) else 'Unknown Game'
        
        # Draw title
        title_surf = font.render("Game Details", True, BLACK)
        title_x = modal_x + 20
        title_y = modal_y + 20
        screen.blit(title_surf, (title_x, title_y))
        
        # Draw game name (with text wrapping if needed)
        margin = max(20, int(modal_width * 0.05))  # Responsive margin (5% of width, min 20px)
        name_y = title_y + 40
        max_name_width = modal_width - (margin * 2)
        
        # Simple text wrapping
        words = game_name.split()
        lines = []
        current_line = []
        
        for word in words:
            test_line = ' '.join(current_line + [word])
            test_surf = font.render(test_line, True, BLACK)
            if test_surf.get_width() <= max_name_width:
                current_line.append(word)
            else:
                if current_line:
                    lines.append(' '.join(current_line))
                    current_line = [word]
                else:
                    lines.append(word)  # Single word too long
        
        if current_line:
            lines.append(' '.join(current_line))
        
        # Draw wrapped text
        max_lines = max(2, min(3, modal_height // 100))  # Responsive line count based on modal height
        for i, line in enumerate(lines[:max_lines]):
            name_surf = font.render(line, True, GREEN)
            screen.blit(name_surf, (modal_x + margin, name_y + i * (FONT_SIZE + 5)))
        
        # Draw large image if available
        image_y = name_y + len(lines) * (FONT_SIZE + 5) + 20
        boxart_url = data[selected_system].get('boxarts', '') if selected_system < len(data) else ''
        thumbnail = get_thumbnail(game_item, boxart_url)
        
        if thumbnail and thumbnail != "loading":
            # Calculate appropriate image size that fits within modal responsively
            available_width = modal_width - (margin * 2)  # Use responsive margins
            available_height = modal_height - (image_y - modal_y) - (margin * 3)  # Space for instructions
            # Scale max image size based on modal size, but set reasonable limits
            max_image_size = min(available_width, available_height, min(modal_width // 2, 200))
            
            try:
                # Scale image proportionally to fit within the available space
                original_size = thumbnail.get_size()
                scale_factor = min(max_image_size / original_size[0], max_image_size / original_size[1])
                new_width = int(original_size[0] * scale_factor)
                new_height = int(original_size[1] * scale_factor)
                large_size = (new_width, new_height)
                
                large_image = pygame.transform.scale(thumbnail, large_size)
                image_x = modal_x + (modal_width - large_size[0]) // 2
                screen.blit(large_image, (image_x, image_y))
                
                # Draw border around image
                image_rect = pygame.Rect(image_x, image_y, large_size[0], large_size[1])
                pygame.draw.rect(screen, BLACK, image_rect, 2)
            except:
                # Fallback to original thumbnail
                image_x = modal_x + (modal_width - THUMBNAIL_SIZE[0]) // 2
                screen.blit(thumbnail, (image_x, image_y))
        else:
            # No image available text
            no_image_text = "No image available"
            no_image_surf = font.render(no_image_text, True, GRAY)
            no_image_x = modal_x + (modal_width - no_image_surf.get_width()) // 2
            screen.blit(no_image_surf, (no_image_x, image_y))
        
        # Instructions with responsive positioning
        back_button_name = get_button_name("back")
        instruction_text = f"Press {back_button_name} to close"
        instruction_surf = font.render(instruction_text, True, WHITE)
        instruction_x = modal_x + (modal_width - instruction_surf.get_width()) // 2
        
        # Position instructions either below modal or at bottom of screen if modal is too tall
        instruction_y_below = modal_y + modal_height + margin
        instruction_y_bottom = screen_height - 30
        
        # Use whichever position fits better on screen
        if instruction_y_below + instruction_surf.get_height() <= screen_height - 10:
            instruction_y = instruction_y_below
        else:
            instruction_y = instruction_y_bottom
            
        screen.blit(instruction_surf, (instruction_x, instruction_y))

    def draw_folder_browser_modal():
        """Draw the folder browser modal overlay"""
        global folder_browser_scroll_offset
        
        # Get actual screen dimensions
        screen_width, screen_height = screen.get_size()
        
        # Semi-transparent background overlay
        overlay = pygame.Surface((screen_width, screen_height))
        overlay.set_alpha(128)
        overlay.fill(BLACK)
        screen.blit(overlay, (0, 0))
        
        # Modal sizing
        modal_width = min(int(screen_width * 0.9), 600)
        modal_height = min(int(screen_height * 0.8), 500)
        modal_x = (screen_width - modal_width) // 2
        modal_y = (screen_height - modal_height) // 2
        
        modal_rect = pygame.Rect(modal_x, modal_y, modal_width, modal_height)
        pygame.draw.rect(screen, WHITE, modal_rect)
        pygame.draw.rect(screen, BLACK, modal_rect, 3)
        
        # Title
        if selected_system_to_add is not None:
            if selected_system_to_add.get("type") == "work_dir":
                title_text = f"Select Work Directory"
            elif selected_system_to_add.get("type") == "switch_keys":
                title_text = f"Select Nintendo Switch Keys File"
            else:
                title_text = f"Select ROM Folder for {selected_system_to_add['name']}"
        else:
            title_text = "Select Folder"
        title_surf = font.render(title_text, True, BLACK)
        title_x = modal_x + 20
        title_y = modal_y + 20
        screen.blit(title_surf, (title_x, title_y))
        
        # Current path
        current_path_display = folder_browser_current_path
        if len(current_path_display) > 50:
            current_path_display = "..." + current_path_display[-47:]
        
        path_surf = font.render(f"Path: {current_path_display}", True, GRAY)
        path_y = title_y + 35
        screen.blit(path_surf, (title_x, path_y))
        
        # Instructions
        select_button_name = get_button_name("select")
        back_button_name = get_button_name("back")
        detail_button_name = get_button_name("detail")
        create_folder_button_name = get_button_name("create_folder")
        
        if selected_system_to_add is not None:
            if selected_system_to_add.get("type") == "work_dir":
                instructions = [
                    f"Use D-pad to navigate",
                    f"Press {select_button_name} to enter folder or create new folder",
                    f"Press {detail_button_name} to select this folder as work directory",
                    f"Press {back_button_name} to cancel"
                ]
            elif selected_system_to_add.get("type") == "switch_keys":
                instructions = [
                    f"Use D-pad to navigate",
                    f"Press {select_button_name} to enter [DIR] or select [KEY] file",
                    f"Press {detail_button_name} to select current folder path",
                    f"Press {back_button_name} to cancel"
                ]
            else:
                instructions = [
                    f"Use D-pad to navigate",
                    f"Press {select_button_name} to enter folder or create new folder",
                    f"Press {detail_button_name} to select this folder for {selected_system_to_add['name']}",
                    f"Press {back_button_name} to cancel"
                ]
        else:
            instructions = [
                f"Use D-pad to navigate",
                f"Press {select_button_name} to enter folder or create new folder",
                f"Press {detail_button_name} to select current folder",
                f"Press {back_button_name} to cancel"
            ]
        
        inst_y = path_y + 35
        for instruction in instructions:
            inst_surf = font.render(instruction, True, GRAY)
            screen.blit(inst_surf, (title_x, inst_y))
            inst_y += 20
        
        # Calculate list area
        list_y = inst_y + 20
        list_height = modal_height - (list_y - modal_y) - 20
        row_height = FONT_SIZE + 5
        items_per_screen = max(1, list_height // row_height)
        
        # Calculate scroll
        total_items = len(folder_browser_items)
        max_scroll = max(0, total_items - items_per_screen)
        
        # Auto-scroll to keep highlighted item visible
        if folder_browser_highlighted < folder_browser_scroll_offset:
            folder_browser_scroll_offset = folder_browser_highlighted
        elif folder_browser_highlighted >= folder_browser_scroll_offset + items_per_screen:
            folder_browser_scroll_offset = folder_browser_highlighted - items_per_screen + 1
        
        folder_browser_scroll_offset = max(0, min(folder_browser_scroll_offset, max_scroll))
        
        # Draw folder items
        start_idx = folder_browser_scroll_offset
        end_idx = min(start_idx + items_per_screen, total_items)
        visible_items = folder_browser_items[start_idx:end_idx]
        
        # Debug: Print folder browser items
        print(f"Folder browser items: {len(folder_browser_items)} total, highlighted: {folder_browser_highlighted}")
        for i, item in enumerate(folder_browser_items):
            print(f"  {i}: {item['name']} ({item['type']})")
        
        for i, item in enumerate(visible_items):
            actual_idx = start_idx + i
            is_highlighted = actual_idx == folder_browser_highlighted
            
            item_y = list_y + i * row_height
            color = GREEN if is_highlighted else BLACK
            
            # Prefix based on type
            if item["type"] == "parent":
                display_name = f"[DIR] {item['name']} (Go back)"
            elif item["type"] == "folder":
                display_name = f"[DIR] {item['name']}"
            elif item["type"] == "create_folder":
                display_name = f"[DIR] {item['name']}"
            elif item["type"] == "error":
                display_name = f"[ERR] {item['name']}"
                color = GRAY
            elif item["type"] == "keys_file":
                display_name = f"[KEY] {item['name']}"
            else:
                display_name = item['name']
            
            # Truncate if too long
            max_width = modal_width - 60
            test_surf = font.render(display_name, True, color)
            if test_surf.get_width() > max_width:
                while len(display_name) > 5 and test_surf.get_width() > max_width:
                    display_name = display_name[:-4] + "..."
                    test_surf = font.render(display_name, True, color)
            
            # Highlight background
            if is_highlighted:
                highlight_rect = pygame.Rect(modal_x + 10, item_y - 2, modal_width - 20, row_height)
                pygame.draw.rect(screen, (240, 240, 240), highlight_rect)
            
            # Draw item
            item_surf = font.render(display_name, True, color)
            screen.blit(item_surf, (title_x, item_y))

    def draw_debug_controller():
        """Draw the current pressed button at the bottom of the screen if debug mode is enabled"""
        if not settings.get("debug_controller", False):
            return
        
        current_time = pygame.time.get_ticks()
        if current_time - last_button_time < BUTTON_DISPLAY_TIME and current_pressed_button:
            screen_width, screen_height = screen.get_size()
            debug_text = f"Button: {current_pressed_button}"
            debug_surf = font.render(debug_text, True, BLACK)
            debug_x = screen_width - debug_surf.get_width() - 20
            debug_y = screen_height - 30
            
            # Draw background rectangle
            padding = 5
            debug_rect = pygame.Rect(debug_x - padding, debug_y - padding, 
                                   debug_surf.get_width() + 2 * padding, 
                                   debug_surf.get_height() + 2 * padding)
            pygame.draw.rect(screen, WHITE, debug_rect)
            pygame.draw.rect(screen, BLACK, debug_rect, 1)
            
            screen.blit(debug_surf, (debug_x, debug_y))

    def draw_loading_message(message):
        screen.fill(WHITE)
        
        # Draw title
        title_surf = font.render("Loading", True, BLACK)
        screen.blit(title_surf, (20, 10))
        
        # Draw message
        message_surf = font.render(message, True, BLACK)
        screen.blit(message_surf, (20, 50))
        
        # Draw instructions
        back_button_name = get_button_name("back")
        instructions = [
            "Please wait...",
            f"Press {back_button_name} to cancel"
        ]
        
        y = 100
        for instruction in instructions:
            inst_surf = font.render(instruction, True, GRAY)
            screen.blit(inst_surf, (20, y))
            y += FONT_SIZE + 5
        
        # Draw debug controller info
        draw_debug_controller()
        
        if not show_game_details:
            pygame.display.flip()

    def download_files(system, selected_game_indices):
        try:
            sys_data = data[system]
            formats = sys_data.get('file_format', [])
            roms_folder = os.path.join(ROMS_DIR, sys_data['roms_folder'])
            os.makedirs(roms_folder, exist_ok=True)

            selected_files = [game_list[i] for i in selected_game_indices]
            total = len(selected_files)
            cancelled = False

            for idx, game_item in enumerate(selected_files):
                if cancelled:
                    break
                
                # Handle different game formats
                if isinstance(game_item, dict):
                    # Switch API format
                    game_name = game_item['name']
                    title_id = game_item['title_id']
                    filename = f"{game_name} [{title_id}][v0].nsz"
                else:
                    # Regular filename
                    game_name = game_item
                    filename = game_item
                
                # Calculate overall progress
                overall_progress = int((idx / total) * 100)
                draw_progress_bar(f"Downloading {game_name} ({idx+1}/{total})", overall_progress)
                
                # Build download URL based on format
                if sys_data.get('use_api', False) and 'download_url' in sys_data:
                    # Switch API format - encode game name for URL
                    encoded_filename = quote(filename)
                    url = f"{sys_data['download_url']}{encoded_filename}"
                elif 'download_url' in sys_data:
                    # Old format
                    url = f"{sys_data['download_url']}/{filename}"
                elif 'url' in sys_data:
                    # New format - construct URL by joining base URL with filename
                    url = urljoin(sys_data['url'], filename)
                try:
                    r = requests.get(url, stream=True, timeout=10)
                    r.raise_for_status()
                    total_size = int(r.headers.get('content-length', 0))
                    downloaded = 0
                    start_time = pygame.time.get_ticks()
                    last_update = start_time
                    last_downloaded = 0
                    
                    file_path = os.path.join(WORK_DIR, filename)
                    with open(file_path, 'wb') as f:
                        for chunk in r.iter_content(1024):
                            # Check for cancel button
                            for event in pygame.event.get():
                                if event.type == pygame.JOYBUTTONDOWN and event.button == get_controller_button("back"):
                                    cancelled = True
                                    break
                            if cancelled:
                                break
                            
                            if chunk:
                                f.write(chunk)
                                downloaded += len(chunk)
                                
                                # Calculate speed every 500ms
                                current_time = pygame.time.get_ticks()
                                if current_time - last_update >= 500:
                                    speed = (downloaded - last_downloaded) * 2  # *2 because we update every 500ms
                                    last_downloaded = downloaded
                                    last_update = current_time
                                    
                                    # Calculate file progress
                                    file_progress = int((downloaded / total_size) * 100) if total_size > 0 else 0
                                    # Calculate overall progress including current file
                                    current_progress = int(((idx + (file_progress / 100)) / total) * 100)
                                    draw_progress_bar(f"Downloading {filename} ({idx+1}/{total})", 
                                                    current_progress, downloaded, total_size, speed)

                    if cancelled:
                        # Clean up the current file if download was cancelled
                        if os.path.exists(file_path):
                            os.remove(file_path)
                        break

                    # Handle ZIP extraction
                    if filename.endswith(".zip") and sys_data.get('should_unzip', False):
                        draw_progress_bar(f"Extracting {filename}...", 0)
                        with ZipFile(file_path, 'r') as zip_ref:
                            # Get total number of files to extract
                            total_files = len(zip_ref.namelist())
                            extracted_files = 0
                            
                            # Extract files with progress tracking
                            for file_info in zip_ref.infolist():
                                zip_ref.extract(file_info, WORK_DIR)
                                extracted_files += 1
                                
                                # Update progress every few files or for large files
                                if extracted_files % 10 == 0 or file_info.file_size > 1024*1024:  # Every 10 files or files > 1MB
                                    progress = int((extracted_files / total_files) * 100)
                                    draw_progress_bar(f"Extracting {filename}... ({extracted_files}/{total_files})", progress)
                                
                                # Check for cancel button
                                for event in pygame.event.get():
                                    if event.type == pygame.JOYBUTTONDOWN and event.button == get_controller_button("back"):
                                        cancelled = True
                                        break
                                if cancelled:
                                    break
                            
                            # Show final extraction progress
                            if not cancelled:
                                draw_progress_bar(f"Extracting {filename}... Complete", 100)
                                pygame.time.wait(500)  # Brief pause to show completion
                        
                        if not cancelled:
                            os.remove(file_path)
                    
                    # Handle NSZ decompression for Nintendo Switch games
                    elif filename.endswith(".nsz"):
                        draw_progress_bar(f"Checking NSZ support for {filename}...", 0)
                        try:
                            import subprocess
                            import shutil
                            
                            # Check if Nintendo Switch keys are configured and exist
                            keys_path = settings.get("switch_keys_path", "")
                            keys_available = False
                            
                            if keys_path:
                                if os.path.isfile(keys_path) and keys_path.lower().endswith('.keys'):
                                    # Direct file path
                                    keys_available = True
                                    actual_keys_path = keys_path
                                elif os.path.isdir(keys_path):
                                    # Directory path, look for prod.keys
                                    prod_keys_path = os.path.join(keys_path, "prod.keys")
                                    if os.path.exists(prod_keys_path):
                                        keys_available = True
                                        actual_keys_path = prod_keys_path
                            
                            # Also check default locations if not configured
                            if not keys_available:
                                default_keys_paths = [
                                    os.path.expanduser("~/.switch/prod.keys"),
                                    os.path.join(WORK_DIR, "keys.txt"),
                                    os.path.join(WORK_DIR, "prod.keys")
                                ]
                                for default_path in default_keys_paths:
                                    if os.path.exists(default_path):
                                        keys_available = True
                                        actual_keys_path = default_path
                                        break
                            
                            if not keys_available:
                                draw_progress_bar(f"NSZ decompression skipped - Nintendo Switch keys not found", 0)
                                log_error(f"NSZ decompression skipped for {filename}: Nintendo Switch keys not found. Configure path in Settings > Nintendo Switch Keys")
                                pygame.time.wait(2000)
                            else:
                                draw_progress_bar(f"Decompressing {filename}...", 0)
                                
                                # Set up environment for NSZ with keys
                                env = os.environ.copy()
                                
                                # Copy keys to expected location if needed
                                switch_dir = os.path.expanduser("~/.switch")
                                if not os.path.exists(switch_dir):
                                    os.makedirs(switch_dir, exist_ok=True)
                                
                                expected_keys = os.path.join(switch_dir, "prod.keys")
                                if not os.path.exists(expected_keys) and actual_keys_path != expected_keys:
                                    shutil.copy2(actual_keys_path, expected_keys)
                                
                                # Use nsz command-line tool to decompress with timeout
                                result = subprocess.run([
                                    'nsz', '-D', file_path
                                ], capture_output=True, text=True, cwd=WORK_DIR, timeout=300, env=env)
                                
                                if result.returncode == 0:
                                    draw_progress_bar(f"Decompressing {filename}... Complete", 100)
                                    pygame.time.wait(500)
                                    
                                    # Remove original NSZ file after successful decompression
                                    if os.path.exists(file_path):
                                        os.remove(file_path)
                                else:
                                    log_error(f"NSZ decompression failed for {filename}: {result.stderr}")
                                    draw_progress_bar(f"NSZ decompression failed for {filename}", 0)
                                    pygame.time.wait(2000)
                                
                        except subprocess.TimeoutExpired:
                            log_error(f"NSZ decompression timed out for {filename}")
                            draw_progress_bar(f"NSZ decompression timed out for {filename}", 0)
                            pygame.time.wait(2000)
                        except Exception as e:
                            log_error(f"NSZ decompression failed for {filename}: {e}")
                            draw_progress_bar(f"NSZ decompression failed for {filename}", 0)
                            pygame.time.wait(2000)

                    # Move files to ROMS
                    draw_progress_bar(f"Moving files to ROMS folder...", 0)
                    for f in os.listdir(WORK_DIR):
                        if any(f.endswith(ext) for ext in formats):
                            os.rename(os.path.join(WORK_DIR, f), os.path.join(roms_folder, f))

                    # Clean work dir
                    for f in os.listdir(WORK_DIR):
                        os.remove(os.path.join(WORK_DIR, f))

                except Exception as e:
                    log_error(f"Failed to download {filename}", type(e).__name__, traceback.format_exc())
                
            if cancelled:
                draw_loading_message("Download cancelled")
                pygame.time.wait(1000)  # Show the message for 1 second
        except Exception as e:
            log_error(f"Error in download_files for system {system}", type(e).__name__, traceback.format_exc())

    def list_files(system, page=0):
        try:
            draw_loading_message(f"Loading games for {data[system]['name']}...")
            sys_data = data[system]
            formats = sys_data.get('file_format', [])
            
            # Check if this uses API format (like Switch)
            if sys_data.get('use_api', False) and 'api_url' in sys_data:
                # API format - like Switch with pagination
                api_url = sys_data['api_url']
                if 'limit=' in api_url:
                    # Add page offset to API URL
                    base_url = api_url.split('?')[0]
                    params = api_url.split('?')[1]
                    limit = int([p.split('=')[1] for p in params.split('&') if p.startswith('limit=')][0])
                    offset = page * limit
                    paginated_url = f"{base_url}?{params}&offset={offset}"
                else:
                    paginated_url = api_url
                
                r = requests.get(paginated_url, timeout=10)
                response = r.json()
                
                files = []
                for game_id, game_data in response.items():
                    game_name = game_data.get('name', {}).get('en', game_data.get('name', {}).get('default', game_id))
                    files.append({
                        'name': game_name,
                        'title_id': game_id,
                        'size': game_data.get('size', 0),
                        'banner_url': game_data.get('banner_url'),
                        'icon_url': game_data.get('icon_url'),
                        'screenshots_urls': game_data.get('screenshots_urls', [])
                    })
                
                # Apply USA filter if enabled and system supports it
                if settings.get("usa_only", False) and sys_data.get('should_filter_usa', True):
                    usa_regex = sys_data.get('usa_regex', '(USA)')
                    files = [f for f in files if re.search(usa_regex, f['name'])]
                
                return sorted(files, key=lambda x: x['name'])
            
            # Check if this is the old JSON API format
            elif 'list_url' in sys_data:
                # Old format - JSON API
                list_url = sys_data['list_url']
                array_path = sys_data.get('list_json_file_location', "files")
                file_id = sys_data.get('list_item_id', "name")
                r = requests.get(list_url, timeout=10)
                response = r.json()
                
                if isinstance(response, dict) and "files" in response:
                    files = response[array_path]
                    if isinstance(files, list):
                        filtered_files = [f[file_id] for f in files if any(f[file_id].lower().endswith(ext.lower()) for ext in formats)]
                        # Apply USA filter if enabled and system supports it
                        if settings.get("usa_only", False) and sys_data.get('should_filter_usa', True):
                            usa_regex = sys_data.get('usa_regex', '(USA)')
                            filtered_files = [f for f in filtered_files if re.search(usa_regex, f)]
                        return filtered_files
            
            elif 'url' in sys_data:
                # New format - HTML directory listing
                url = sys_data['url']
                regex_pattern = sys_data.get('regex', '<a href="([^"]+)"[^>]*>([^<]+)</a>')
                
                r = requests.get(url, timeout=10)
                r.raise_for_status()
                html_content = r.text
                
                # Extract file links using regex
                if 'regex' in sys_data:
                    # Use the provided named capture group regex
                    matches = re.finditer(regex_pattern, html_content)
                    files = []
                    for match in matches:
                        try:
                            # Try to get the filename from named groups
                            if 'text' in match.groupdict():
                                filename = unquote(match.group('text'))
                            elif 'href' in match.groupdict():
                                filename = unquote(match.group('href'))
                            else:
                                # Fallback to first group
                                filename = unquote(match.group(1))
                            
                            # Filter by file format
                            if any(filename.lower().endswith(ext.lower()) for ext in formats):
                                files.append(filename)
                        except:
                            continue
                else:
                    # Simple regex for href links
                    matches = re.findall(r'<a href="([^"]+)"[^>]*>([^<]+)</a>', html_content)
                    files = []
                    for href, text in matches:
                        filename = unquote(text or href)
                        if any(filename.lower().endswith(ext.lower()) for ext in formats):
                            files.append(filename)
                
                # Apply USA filter if enabled and system supports it
                if settings.get("usa_only", False) and sys_data.get('should_filter_usa', True):
                    usa_regex = sys_data.get('usa_regex', '(USA)')
                    files = [f for f in files if re.search(usa_regex, f)]
                
                return sorted(files)
            
            return []
        except Exception as e:
            log_error(f"Failed to fetch list for system {system}", type(e).__name__, traceback.format_exc())
            return []

    def load_folder_contents(path):
        """Load folder contents for browser"""
        global folder_browser_items, folder_browser_highlighted, folder_browser_scroll_offset
        
        try:
            # Normalize path
            path = os.path.abspath(path)
            items = []
            
            # Add parent directory option unless we're at root
            if path != "/" and path != os.path.dirname(path):
                items.append({"name": "..", "type": "parent", "path": os.path.dirname(path)})
            
            # Add "Create New Folder" option
            items.append({"name": "[CREATE NEW FOLDER]", "type": "create_folder", "path": path})
            
            # Get directory contents
            if os.path.exists(path) and os.path.isdir(path):
                try:
                    entries = os.listdir(path)
                    entries.sort()
                    
                    # Add directories first
                    for entry in entries:
                        entry_path = os.path.join(path, entry)
                        if os.path.isdir(entry_path) and not entry.startswith('.'):
                            items.append({"name": entry, "type": "folder", "path": entry_path})
                    
                    # Add .keys files if we're selecting Nintendo Switch keys
                    if selected_system_to_add and selected_system_to_add.get("type") == "switch_keys":
                        for entry in entries:
                            entry_path = os.path.join(path, entry)
                            if os.path.isfile(entry_path) and entry.lower().endswith('.keys'):
                                items.append({"name": entry, "type": "keys_file", "path": entry_path})
                    
                except PermissionError:
                    items.append({"name": "Permission denied", "type": "error", "path": path})
            else:
                items.append({"name": "Path not found", "type": "error", "path": path})
            
            folder_browser_items = items
            folder_browser_highlighted = 0
            folder_browser_scroll_offset = 0
            
        except Exception as e:
            log_error(f"Failed to load folder contents for {path}", type(e).__name__, traceback.format_exc())
            folder_browser_items = [{"name": "Error loading folder", "type": "error", "path": path}]
            folder_browser_highlighted = 0
            folder_browser_scroll_offset = 0

    def load_available_systems():
        """Load available systems from list_systems entries"""
        global available_systems, add_systems_highlighted
        
        try:
            # Find entries with list_systems: true
            list_system_entries = [d for d in data if d.get('list_systems', False)]
            if not list_system_entries:
                available_systems = []
                return
            
            # Use the first list_systems entry (assuming there's only one)
            list_entry = list_system_entries[0]
            url = list_entry['url']
            regex_pattern = list_entry.get('regex', '')
            
            if not regex_pattern:
                log_error("No regex pattern found in list_systems entry")
                available_systems = []
                return
            
            # Fetch the HTML content
            response = requests.get(url, timeout=10)
            response.raise_for_status()
            html_content = response.text
            
            # Extract systems using regex
            systems = []
            matches = re.finditer(regex_pattern, html_content)
            
            for match in matches:
                try:
                    # Extract href, title, and other data from named groups
                    href = match.group('href') if 'href' in match.groupdict() else ''
                    title = match.group('title') if 'title' in match.groupdict() else ''
                    text = match.group('text') if 'text' in match.groupdict() else ''
                    size = match.group('size') if 'size' in match.groupdict() else ''
                    
                    # Use title as name, fallback to text
                    name = title if title else text
                    if name and href:
                        # Basic cleanup - just remove trailing slash and whitespace
                        name = name.strip().rstrip('/')
                        
                        # Skip if name is empty after cleaning or is navigation element
                        if not name or name in ['..', '.', 'Parent Directory']:
                            continue
                        
                        # Construct full URL
                        full_url = urljoin(url, href)
                        systems.append({
                            'name': name,
                            'href': href,
                            'url': full_url,
                            'size': size.strip() if size else ''
                        })
                except Exception as e:
                    log_error(f"Error processing regex match: {match.groups()}", type(e).__name__, traceback.format_exc())
                    continue
            
            available_systems = systems
            add_systems_highlighted = 0
            
        except Exception as e:
            log_error("Failed to load available systems", type(e).__name__, traceback.format_exc())
            available_systems = []

    def load_added_systems():
        """Load added systems from added_systems.json file"""
        try:
            if os.path.exists(ADDED_SYSTEMS_FILE):
                with open(ADDED_SYSTEMS_FILE, 'r') as f:
                    return json.load(f)
            else:
                # Create empty file
                save_added_systems([])
                return []
        except Exception as e:
            log_error("Failed to load added systems", type(e).__name__, traceback.format_exc())
            return []

    def save_added_systems(added_systems_list):
        """Save added systems to added_systems.json file"""
        try:
            # Create directory if it doesn't exist
            os.makedirs(os.path.dirname(ADDED_SYSTEMS_FILE), exist_ok=True)
            
            with open(ADDED_SYSTEMS_FILE, 'w') as f:
                json.dump(added_systems_list, f, indent=2)
        except Exception as e:
            log_error("Failed to save added systems", type(e).__name__, traceback.format_exc())

    def add_system_to_added_systems(system_name, rom_folder, system_url):
        """Add a new system to the added_systems.json file"""
        try:
            added_systems = load_added_systems()
            
            # Check if system already exists
            for system in added_systems:
                if system.get('name') == system_name:
                    log_error(f"System {system_name} already exists in added systems")
                    return False
            
            # Add new system
            new_system = {
                'name': system_name,
                'roms_folder': rom_folder,
                'url': system_url,
                'file_format': ['.zip', '.7z', '.rar'],  # Default formats
                'should_unzip': True,
                'should_filter_usa': False
            }
            
            added_systems.append(new_system)
            save_added_systems(added_systems)
            
            # Reload the main data to include the new system
            global data
            data = load_main_systems_data()
            
            return True
            
        except Exception as e:
            log_error(f"Failed to add system {system_name}", type(e).__name__, traceback.format_exc())
            return False

    def fix_added_systems_roms_folder():
        """Fix the roms_folder in added_systems.json if it's incorrect"""
        try:
            added_systems = load_added_systems()
            if not added_systems:
                return
            
            fixed = False
            for system in added_systems:
                # If roms_folder is "psx", it means the user selected a folder inside psx
                # We should use the system name as the folder instead
                if system.get('roms_folder') == 'psx':
                    system['roms_folder'] = system.get('name', 'unknown').lower().replace(' ', '_').replace('-', '_')
                    fixed = True
            
            if fixed:
                save_added_systems(added_systems)
                print("Fixed roms_folder in added_systems.json")
                
        except Exception as e:
            log_error("Failed to fix added systems roms_folder", type(e).__name__, traceback.format_exc())

    def load_main_systems_data():
        """Load main systems data including added systems"""
        try:
            # Load main systems
            with open(JSON_FILE) as f:
                main_data = json.load(f)
            
            # Load added systems
            added_systems = load_added_systems()
            
            # Combine main data with added systems
            combined_data = main_data + added_systems
            
            # Debug: Log the merging process
            print(f"Loaded {len(main_data)} main systems")
            print(f"Loaded {len(added_systems)} added systems")
            print(f"Total systems: {len(combined_data)}")
            
            # Debug: Show system names
            if added_systems:
                print("Added systems:")
                for system in added_systems:
                    print(f"  - {system.get('name', 'Unknown')}")
            
            return combined_data
        except Exception as e:
            log_error("Failed to load main systems data", type(e).__name__, traceback.format_exc())
            return []

    def find_next_letter_index(items, current_index, direction):
        """Find the next item that starts with a different letter"""
        if not items:
            return current_index
        
        # Get display name for current item
        current_item = items[current_index]
        if isinstance(current_item, dict):
            current_name = current_item.get('name', '')
        else:
            current_name = current_item
        
        if not current_name:
            return current_index
        
        current_letter = current_name[0].upper()
        if direction > 0:  # Moving right/forward
            for i in range(current_index + 1, len(items)):
                item = items[i]
                item_name = item.get('name', '') if isinstance(item, dict) else item
                if item_name and item_name[0].upper() > current_letter:
                    return i
        else:  # Moving left/backward
            for i in range(current_index - 1, -1, -1):
                item = items[i]
                item_name = item.get('name', '') if isinstance(item, dict) else item
                if item_name and item_name[0].upper() < current_letter:
                    return i
        return current_index

    # Load settings after all functions are defined
    settings = load_settings()
    
    # Load or create controller mapping
    mapping_exists = load_controller_mapping()
    
    # Debug: Print loaded mapping
    print(f"DEBUG: Controller mapping loaded: {controller_mapping}")
    print(f"DEBUG: Mapping exists: {mapping_exists}, Needs mapping: {needs_controller_mapping()}")
    
    # If no controller mapping exists or is incomplete, collect it on first run
    if not mapping_exists or needs_controller_mapping():
        print("Controller mapping needed - will be collected on startup")
        show_controller_mapping = True
    else:
        print("Controller mapping is complete")
        show_controller_mapping = False

    # Update data to include added systems
    try:
        # Fix any issues with existing added systems
        fix_added_systems_roms_folder()
        data = load_main_systems_data()
    except Exception as e:
        log_error("Failed to load main systems data", type(e).__name__, traceback.format_exc())
        # Keep original data if loading fails

    # Set up directories from settings
    WORK_DIR = settings["work_dir"]
    ROMS_DIR = settings["roms_dir"]
    
    # Create directories with error handling
    try:
        os.makedirs(WORK_DIR, exist_ok=True)
    except (OSError, PermissionError) as e:
        log_error(f"Could not create work directory {WORK_DIR}", type(e).__name__, traceback.format_exc())
        print(f"Warning: Could not create work directory {WORK_DIR}. Downloads may fail.")
    
    try:
        os.makedirs(ROMS_DIR, exist_ok=True)
    except (OSError, PermissionError) as e:
        log_error(f"Could not create ROMs directory {ROMS_DIR}", type(e).__name__, traceback.format_exc())
        print(f"Warning: Could not create ROMs directory {ROMS_DIR}. You may need to create it manually or select a different directory in settings.")

    # Debug controller variables
    current_pressed_button = ""
    last_button_time = 0
    BUTTON_DISPLAY_TIME = 1000  # milliseconds
    
    # Controller-specific button mappings (only used buttons)
    CONTROLLER_MAPPINGS = {
        "generic": {
            2: "Button 2", 3: "Button 3", 4: "Button 4", 6: "Button 6", 7: "Button 7", 10: "Button 10"
        },
        "xbox": {
            0: "A", 1: "B", 3: "Y", 6: "Start", 9: "LB", 10: "RB"
        },
        "odin": {
            1: "A", 0: "B", 2: "Y", 6: "Start", 9: "LB", 10: "RB",
            11: "D-Up", 12: "D-Down", 13: "D-Left", 14: "D-Right"
        },
        "playstation": {
            0: "Cross", 1: "Circle", 3: "Triangle", 9: "L1", 10: "R1", 6: "Options"
        },
        "nintendo": {
            0: "B", 1: "A", 2: "Y", 4: "L", 5: "R", 9: "Plus"
        },
        "rg35xx": {
            3: "Button A", 4: "Button B", 6: "Button X", 7: "Button L", 8: "Button R", 9: "SELECT"
        },
    }
    
    # Controller-specific navigation mappings
    CONTROLLER_NAVIGATION = {
        "generic": {
            "select": 4, "back": 3, "start": 10, "detail": 2, "left_shoulder": 6, "right_shoulder": 7, "create_folder": 6
        },
        "xbox": {
            "select": 0, "back": 1, "start": 6, "detail": 3, "left_shoulder": 9, "right_shoulder": 10, "create_folder": 9  # A, B, Start, Y, LB, RB, LB
        },
        "odin": {
            "select": 0, "back": 1, "start": 6, "detail": 3, "left_shoulder": 9, "right_shoulder": 10, "create_folder": 9  # A, B, Start, Y, LB, RB, LB
        },
        "playstation": {
            "select": 0, "back": 1, "start": 6, "detail": 3, "left_shoulder": 9, "right_shoulder": 10, "create_folder": 9  # Cross, Circle, Options, Triangle, L1, R1, L1
        },
        "nintendo": {
            "select": 1, "back": 0, "start": 9, "detail": 2, "left_shoulder": 4, "right_shoulder": 5, "create_folder": 4  # A, B, Plus, Y, L, R, L
        },
        "rg35xx": {
            "select": 3, "back": 4, "start": 9, "detail": 6, "left_shoulder": 7, "right_shoulder": 8, "create_folder": 7
        }
    }
    
    def get_controller_button(action):
        """Get the button number for a specific action based on dynamic controller mapping"""
        if action in controller_mapping:
            button_info = controller_mapping[action]
            print(f"get_controller_button({action}) - button_info: {button_info}")
            return button_info
        else:
            print(f"get_controller_button({action}) - not found in mapping")
            return None
    
    def get_button_name(action):
        """Get the display name for a button action based on dynamic controller mapping"""
        button_info = get_controller_button(action)
        if button_info is None:
            return action.upper()
        
        # Handle different input types (both tuples and lists from JSON)
        if ((isinstance(button_info, tuple) or isinstance(button_info, list)) and 
            len(button_info) >= 3 and button_info[0] == "hat"):
            # D-pad input
            _, hat_x, hat_y = button_info[0:3]
            if hat_y == 1:
                return "D-pad UP"
            elif hat_y == -1:
                return "D-pad DOWN"
            elif hat_x == -1:
                return "D-pad LEFT"
            elif hat_x == 1:
                return "D-pad RIGHT"
            else:
                return "D-pad"
        else:
            # Regular button
            return f"Button {button_info}"

    def input_matches_action(event, action):
        """Check if the pygame event matches the mapped action"""
        button_info = get_controller_button(action)
        if button_info is None:
            return False
            
        if event.type == pygame.JOYBUTTONDOWN:
            # Check regular button press
            return isinstance(button_info, int) and event.button == button_info
        elif event.type == pygame.JOYHATMOTION:
            # Check D-pad/hat input (handle both tuples and lists from JSON)
            if ((isinstance(button_info, tuple) or isinstance(button_info, list)) and 
                len(button_info) >= 3 and button_info[0] == "hat"):
                _, expected_x, expected_y = button_info[0:3]
                return event.value == (expected_x, expected_y)
        
        return False

    # Game details modal state
    show_game_details = False
    current_game_detail = None
    
    # Folder browser modal state
    show_folder_browser = False
    folder_browser_current_path = "/"
    folder_browser_items = []
    folder_browser_highlighted = 0
    folder_browser_scroll_offset = 0
    
    # System name input modal state
    show_system_input = False
    system_input_text = ""
    selected_system_to_add = None
    
    # Folder name input modal state
    show_folder_name_input = False
    folder_name_input_text = ""
    folder_name_cursor_position = 0
    folder_name_char_index = 0  # Current character being selected (0-35 for A-Z, 0-9)
    
    # Main loop
    running = True
    button_delay = 0
    last_dpad_state = (0, 0)  # Track last D-pad state to detect actual changes
    last_dpad_time = 0  # Track when last D-pad navigation occurred
    DPAD_DEBOUNCE_MS = 100  # Minimum time between D-pad navigation actions

    def draw_folder_name_input_modal():
        """Draw the folder name input modal overlay"""
        # Get actual screen dimensions
        screen_width, screen_height = screen.get_size()
        
        # Semi-transparent background overlay
        overlay = pygame.Surface((screen_width, screen_height))
        overlay.set_alpha(128)
        overlay.fill(BLACK)
        screen.blit(overlay, (0, 0))
        
        # Modal sizing
        modal_width = min(int(screen_width * 0.8), 500)
        modal_height = min(int(screen_height * 0.6), 400)
        modal_x = (screen_width - modal_width) // 2
        modal_y = (screen_height - modal_height) // 2
        
        modal_rect = pygame.Rect(modal_x, modal_y, modal_width, modal_height)
        pygame.draw.rect(screen, WHITE, modal_rect)
        pygame.draw.rect(screen, BLACK, modal_rect, 3)
        
        # Title
        title_surf = font.render("Enter Folder Name", True, BLACK)
        title_x = modal_x + 20
        title_y = modal_y + 20
        screen.blit(title_surf, (title_x, title_y))
        
        # Current folder name display
        name_y = title_y + 50
        name_text = folder_name_input_text if folder_name_input_text else "Enter folder name..."
        name_surf = font.render(name_text, True, BLACK)
        screen.blit(name_surf, (title_x, name_y))
        
        # Character selection area
        char_y = name_y + 60
        char_title_surf = font.render("Select Character:", True, BLACK)
        screen.blit(char_title_surf, (title_x, char_y))
        
        # Character grid (A-Z, 0-9)
        chars = list("abcdefghijklmnopqrstuvwxyz0123456789")
        chars_per_row = 13
        char_size = 30
        char_spacing = 5
        
        char_start_x = title_x
        char_start_y = char_y + 40
        
        for i, char in enumerate(chars):
            row = i // chars_per_row
            col = i % chars_per_row
            
            char_x = char_start_x + col * (char_size + char_spacing)
            char_y_pos = char_start_y + row * (char_size + char_spacing)
            
            # Highlight current character
            if i == folder_name_char_index:
                char_rect = pygame.Rect(char_x - 2, char_y_pos - 2, char_size + 4, char_size + 4)
                pygame.draw.rect(screen, GREEN, char_rect)
            
            char_rect = pygame.Rect(char_x, char_y_pos, char_size, char_size)
            pygame.draw.rect(screen, WHITE, char_rect)
            pygame.draw.rect(screen, BLACK, char_rect, 1)
            
            char_surf = font.render(char, True, BLACK)
            char_text_x = char_x + (char_size - char_surf.get_width()) // 2
            char_text_y = char_y_pos + (char_size - char_surf.get_height()) // 2
            screen.blit(char_surf, (char_text_x, char_text_y))
        
        # Instructions
        instructions = [
            "Use D-pad to select character",
            "Press Select to add character",
            "Press Back to delete character",
            "Press Start to finish",
            "Press any other button to finish"
        ]
        
        inst_y = char_start_y + 120
        for instruction in instructions:
            inst_surf = font.render(instruction, True, GRAY)
            screen.blit(inst_surf, (title_x, inst_y))
            inst_y += 20

    def create_folder_in_browser():
        """Create a new folder in the current folder browser location"""
        global show_folder_name_input, folder_name_input_text, folder_name_cursor_position, folder_name_char_index
        
        # Open the folder name input modal
        show_folder_name_input = True
        folder_name_input_text = ""
        folder_name_cursor_position = 0
        folder_name_char_index = 0

    def restart_app():
        """Restart the application"""
        try:
            print("Restarting application...")
            pygame.quit()
            # Use os.execv to restart the script
            os.execv(sys.executable, ['python'] + sys.argv)
        except Exception as e:
            log_error("Failed to restart application", type(e).__name__, traceback.format_exc())
            # Fallback: just exit and let user restart manually
            sys.exit(0)

    def create_folder_with_name():
        """Create the folder with the custom name entered by user"""
        global show_folder_name_input, folder_browser_highlighted
        
        try:
            if not folder_name_input_text.strip():
                # Use default name if no name entered
                if selected_system_to_add is not None:
                    default_name = selected_system_to_add['name'].lower().replace(" ", "_").replace("-", "_")
                else:
                    default_name = "new_folder"
                folder_name = default_name
            else:
                folder_name = folder_name_input_text.strip()
            
            # Create the folder
            new_folder_path = os.path.join(folder_browser_current_path, folder_name)
            os.makedirs(new_folder_path, exist_ok=True)
            
            # Reload the folder contents to show the new folder
            load_folder_contents(folder_browser_current_path)
            
            # Highlight the newly created folder
            for i, item in enumerate(folder_browser_items):
                if item["type"] == "folder" and item["name"] == folder_name:
                    folder_browser_highlighted = i
                    break
            
            print(f"Created folder: {new_folder_path}")
            
            # Close the input modal
            show_folder_name_input = False
            
        except Exception as e:
            log_error(f"Failed to create folder in {folder_browser_current_path}", type(e).__name__, traceback.format_exc())
            show_folder_name_input = False

    while running:
        try:
            clock.tick(FPS)
            current_time = pygame.time.get_ticks()
            
            # Check if we need to collect controller mapping first
            if show_controller_mapping:
                if collect_controller_mapping():
                    show_controller_mapping = False
                    print("Controller mapping completed successfully")
                else:
                    print("Controller mapping cancelled or failed")
                    running = False
                    break
            
            # Update image cache from background threads
            update_image_cache()
                
            if mode == "systems":
                # Filter out list_systems entries and add Settings/Add Systems options
                regular_systems = [d['name'] for d in data if not d.get('list_systems', False)]
                systems_with_options = regular_systems + ["Add Systems", "Settings"]
                draw_menu("Select a System", systems_with_options, set())
            elif mode == "games":
                if game_list:  # Only draw if we have games
                    if settings["view_type"] == "grid":
                        draw_grid_view("Select Games", game_list, selected_games)
                    else:
                        draw_menu("Select Games", game_list, selected_games)
                else:
                    draw_loading_message("No games found for this system")
            elif mode == "settings":
                draw_settings_menu()
            elif mode == "add_systems":
                draw_add_systems_menu()
            
            # Draw modals if they should be shown
            modal_drawn = False
            if show_folder_name_input:
                draw_folder_name_input_modal()
                modal_drawn = True
            elif show_game_details and current_game_detail is not None:
                draw_game_details_modal(current_game_detail)
                modal_drawn = True
            elif show_folder_browser:
                draw_folder_browser_modal()
                modal_drawn = True
            
            # Flip display once at the end
            if modal_drawn or not (show_game_details or show_folder_browser or show_folder_name_input):
                pygame.display.flip()

            for event in pygame.event.get():
                if event.type == pygame.QUIT:
                    running = False
                elif event.type == pygame.KEYDOWN:
                    # Debug controller - capture keyboard presses
                    if settings.get("debug_controller", False):
                        key_names = {
                            pygame.K_UP: "Up", pygame.K_DOWN: "Down", pygame.K_LEFT: "Left", pygame.K_RIGHT: "Right",
                            pygame.K_RETURN: "Enter", pygame.K_ESCAPE: "Escape", pygame.K_SPACE: "Space", pygame.K_y: "Y"
                        }
                        key_name = key_names.get(event.key, f"Key-{event.key}")
                        current_pressed_button = f"KEYBOARD: {key_name}"
                        last_button_time = pygame.time.get_ticks()
                    
                    # Keyboard controls (same logic as joystick)
                    if event.key == pygame.K_RETURN:  # Enter = Select (Button 4)
                        if show_folder_browser:
                            # Navigate into folder or go back
                            if folder_browser_items and folder_browser_highlighted < len(folder_browser_items):
                                selected_item = folder_browser_items[folder_browser_highlighted]
                                print(f"Selected item: {selected_item['name']} (type: {selected_item['type']})")
                                if selected_item["type"] == "create_folder":
                                    # Create new folder
                                    print("Creating new folder...")
                                    create_folder_in_browser()
                                elif selected_item["type"] in ["folder", "parent"]:
                                    folder_browser_current_path = selected_item["path"]
                                    print(f"Navigating to folder: {folder_browser_current_path}")
                                    load_folder_contents(folder_browser_current_path)
                        elif mode == "systems":
                            regular_systems = [d for d in data if not d.get('list_systems', False)]
                            systems_count = len(regular_systems)
                            if highlighted == systems_count:  # Add Systems option
                                mode = "add_systems"
                                highlighted = 0
                                add_systems_highlighted = 0
                                # Load available systems in background
                                load_available_systems()
                            elif highlighted == systems_count + 1:  # Settings option
                                mode = "settings"
                                highlighted = 0
                                settings_scroll_offset = 0
                            else:
                                selected_system = highlighted
                                current_page = 0
                                game_list = list_files(selected_system, current_page)
                                selected_games = set()
                                mode = "games"
                                highlighted = 0
                        elif mode == "games":
                            if highlighted in selected_games:
                                selected_games.remove(highlighted)
                            else:
                                selected_games.add(highlighted)
                        elif mode == "settings":
                            # Toggle settings or reset cache
                            if highlighted == 0:  # Enable Box-art Display
                                settings["enable_boxart"] = not settings["enable_boxart"]
                                save_settings(settings)
                            elif highlighted == 1:  # Enable Image Cache
                                settings["cache_enabled"] = not settings["cache_enabled"]
                                if not settings["cache_enabled"]:
                                    reset_image_cache()
                                save_settings(settings)
                            elif highlighted == 2:  # Reset Image Cache
                                reset_image_cache()
                            elif highlighted == 3:  # Update from GitHub
                                update_from_github()
                            elif highlighted == 4:  # View Type
                                settings["view_type"] = "grid" if settings["view_type"] == "list" else "list"
                                save_settings(settings)
                            elif highlighted == 5:  # USA Games Only
                                settings["usa_only"] = not settings["usa_only"]
                                save_settings(settings)
                            elif highlighted == 6:  # Debug Controller
                                settings["debug_controller"] = not settings["debug_controller"]
                                save_settings(settings)
<<<<<<< HEAD
                            elif highlighted == 7:  # Work Directory
                                # Open folder browser for work directory selection
                                show_folder_browser = True
                                # Use current work_dir or fallback to a sensible default
                                current_work = settings.get("work_dir", "")
                                if not current_work or not os.path.exists(os.path.dirname(current_work)):
                                    # Use a fallback based on environment
                                    if os.path.exists("/userdata") and os.access("/userdata", os.R_OK):
                                        folder_browser_current_path = "/userdata"
                                    else:
                                        folder_browser_current_path = os.path.expanduser("~")  # Home directory
                                else:
                                    folder_browser_current_path = current_work
                                load_folder_contents(folder_browser_current_path)
                                # Set a flag to indicate we're selecting work directory
                                selected_system_to_add = {"name": "Work Directory", "type": "work_dir"}
                            elif highlighted == 8:  # ROMs Directory  
=======
                            elif highlighted == 7:  # Controller Type
                                controller_types = ["generic", "xbox", "odin", "playstation", "nintendo", "rg35xx"]
                                current_type = settings["controller_type"]
                                try:
                                    current_index = controller_types.index(current_type)
                                    settings["controller_type"] = controller_types[(current_index + 1) % len(controller_types)]
                                except ValueError:
                                    settings["controller_type"] = controller_types[0]
                                save_settings(settings)
                            elif highlighted == 8:  # Work Directory
                                # Cycle between common work directories for retro gaming systems
                                current_work = settings["work_dir"]
                                work_options = [
                                    "/userdata/downloads",        # Batocera
                                    "/userdata/system/downloads", # Batocera alternative
                                    "/storage/downloads",         # Knulli
                                    "/opt/system/downloads",      # muOS
                                    "/tmp/downloads",             # General Linux temp
                                    "/media/downloads",           # External storage
                                    os.path.join(SCRIPT_DIR, "py_downloads")  # Script directory
                                ]
                                try:
                                    current_index = work_options.index(current_work)
                                    settings["work_dir"] = work_options[(current_index + 1) % len(work_options)]
                                except ValueError:
                                    settings["work_dir"] = work_options[0]
                                save_settings(settings)
                            elif highlighted == 9:  # ROMs Directory  
>>>>>>> 2e28305c
                                # Open folder browser
                                show_folder_browser = True
                                # Use current roms_dir or fallback to a sensible default
                                current_roms = settings.get("roms_dir", "")
                                if not current_roms or not os.path.exists(os.path.dirname(current_roms)):
                                    # Use a fallback based on environment
                                    if os.path.exists("/userdata") and os.access("/userdata", os.R_OK):
                                        folder_browser_current_path = "/userdata/roms"
                                    else:
                                        folder_browser_current_path = os.path.expanduser("~")  # Home directory
                                else:
                                    folder_browser_current_path = current_roms
                                load_folder_contents(folder_browser_current_path)
                            elif highlighted == 9:  # Nintendo Switch Keys
                                # Open folder browser for .keys files
                                show_folder_browser = True
                                # Use current keys path or default to home directory
                                current_keys = settings.get("switch_keys_path", "")
                                if current_keys and os.path.exists(os.path.dirname(current_keys)):
                                    folder_browser_current_path = os.path.dirname(current_keys)
                                else:
                                    # Default to ~/.switch directory or home
                                    switch_dir = os.path.expanduser("~/.switch")
                                    if os.path.exists(switch_dir):
                                        folder_browser_current_path = switch_dir
                                    else:
                                        folder_browser_current_path = os.path.expanduser("~")
                                load_folder_contents(folder_browser_current_path)
                                # Set a flag to indicate we're selecting Nintendo Switch keys
                                selected_system_to_add = {"name": "Nintendo Switch Keys", "type": "switch_keys"}
                            elif highlighted == 10:  # Remap Controller
                                # Trigger controller remapping
                                show_controller_mapping = True
                        elif mode == "add_systems":
                            # Handle add systems selection
                            if available_systems and add_systems_highlighted < len(available_systems):
                                selected_system_to_add = available_systems[add_systems_highlighted]
                                # Open folder browser to select ROM folder
                                show_folder_browser = True
                                # Start in ROMs directory
                                folder_browser_current_path = settings.get("roms_dir", "/userdata/roms")
                                load_folder_contents(folder_browser_current_path)
                        elif mode == "games":
                            if highlighted in selected_games:
                                selected_games.remove(highlighted)
                            else:
                                selected_games.add(highlighted)
                    elif event.key == pygame.K_y:  # Y key = Detail view / Select folder
                        if show_folder_browser:
                            if selected_system_to_add is not None:
                                if selected_system_to_add.get("type") == "work_dir":
                                    # Set work directory
                                    settings["work_dir"] = folder_browser_current_path
                                    save_settings(settings)
                                    show_folder_browser = False
                                    selected_system_to_add = None
                                elif selected_system_to_add.get("type") == "switch_keys":
                                    # Set Nintendo Switch keys path (for folder selection, not file)
                                    settings["switch_keys_path"] = folder_browser_current_path
                                    save_settings(settings)
                                    show_folder_browser = False
                                    selected_system_to_add = None
                                    draw_loading_message("Nintendo Switch keys path updated!")
                                    pygame.time.wait(1500)
                                else:
                                    # Add system with selected folder
                                    system_name = selected_system_to_add['name']
                                    # Calculate relative path from ROMs directory
                                    roms_dir = settings.get("roms_dir", "/userdata/roms")
                                    
                                    # Debug: Print the paths
                                    print(f"Selected folder path: {folder_browser_current_path}")
                                    print(f"ROMs directory: {roms_dir}")
                                    
                                    if folder_browser_current_path.startswith(roms_dir):
                                        rom_folder = os.path.relpath(folder_browser_current_path, roms_dir)
                                        # If the selected path is the ROMs directory itself, use a default folder name
                                        if rom_folder == ".":
                                            rom_folder = system_name.lower().replace(" ", "_").replace("-", "_")
                                    else:
                                        # If not starting with ROMs directory, use the basename of the selected path
                                        rom_folder = os.path.basename(folder_browser_current_path)
                                    
                                    # Ensure we have a valid folder name
                                    if not rom_folder or rom_folder == ".":
                                        rom_folder = system_name.lower().replace(" ", "_").replace("-", "_")
                                    
                                    print(f"Calculated roms_folder: {rom_folder}")
                                    
                                    system_url = selected_system_to_add['url']
                                    
                                    if add_system_to_added_systems(system_name, rom_folder, system_url):
                                        draw_loading_message(f"System '{system_name}' added successfully!")
                                        pygame.time.wait(2000)
                                    else:
                                        draw_loading_message(f"Failed to add system '{system_name}'")
                                        pygame.time.wait(2000)
                                    
                                    # Reset state
                                    selected_system_to_add = None
                                    show_folder_browser = False
                                    mode = "systems"
                                    highlighted = 0
                            else:
                                # Select current folder path for ROMs directory setting
                                settings["roms_dir"] = folder_browser_current_path
                                save_settings(settings)
                                show_folder_browser = False
                                # Restart app to apply ROMs directory change
                                draw_loading_message("ROMs directory changed. Restarting...")
                                pygame.time.wait(2000)
                                restart_app()
                        elif mode == "games" and not show_game_details and game_list:
                            # Show details modal for current game
                            current_game_detail = game_list[highlighted]
                            show_game_details = True
                    elif event.key == pygame.K_ESCAPE:  # Escape = Back (Button 3)
                        if show_folder_browser:
                            # Close folder browser
                            show_folder_browser = False
                        elif show_game_details:
                            # Close details modal
                            show_game_details = False
                            current_game_detail = None
                        elif show_folder_name_input:
                            # Close folder name input modal
                            show_folder_name_input = False
                        elif mode == "games":
                            mode = "systems"
                            highlighted = 0
                        elif mode == "settings":
                            mode = "systems"
                            highlighted = 0
                        elif mode == "add_systems":
                            mode = "systems"
                            highlighted = 0
                    elif event.key == pygame.K_SPACE:  # Space = Start Download (Button 10)
                        if mode == "games" and selected_games:
                            draw_loading_message("Starting download...")
                            download_files(selected_system, selected_games)
                            mode = "systems"
                            highlighted = 0
                        elif show_folder_name_input:
                            # Finish folder name input
                            create_folder_with_name()
                    elif event.key == pygame.K_RETURN:  # Enter = Select
                        if show_folder_name_input:
                            # Add selected character to folder name
                            chars = list("abcdefghijklmnopqrstuvwxyz0123456789")
                            if folder_name_char_index < len(chars):
                                selected_char = chars[folder_name_char_index]
                                folder_name_input_text += selected_char
                        elif show_folder_browser:
                            # Navigate into folder or go back
                            if folder_browser_items and folder_browser_highlighted < len(folder_browser_items):
                                selected_item = folder_browser_items[folder_browser_highlighted]
                                if selected_item["type"] == "create_folder":
                                    # Create new folder
                                    create_folder_in_browser()
                                elif selected_item["type"] in ["folder", "parent"]:
                                    folder_browser_current_path = selected_item["path"]
                                    print(f"Navigating to folder: {folder_browser_current_path}")
                                    load_folder_contents(folder_browser_current_path)
                                elif selected_item["type"] == "keys_file":
                                    # Select this .keys file for Nintendo Switch
                                    if selected_system_to_add and selected_system_to_add.get("type") == "switch_keys":
                                        settings["switch_keys_path"] = selected_item["path"]
                                        save_settings(settings)
                                        show_folder_browser = False
                                        selected_system_to_add = None
                    elif event.key == pygame.K_UP and not show_game_details:
                        # Skip keyboard navigation if joystick is connected (prevents double input)
                        if joystick is not None:
                            continue
                        if show_folder_name_input:
                            # Navigate character selection up
                            chars_per_row = 13
                            if folder_name_char_index >= chars_per_row:
                                folder_name_char_index -= chars_per_row
                        elif show_folder_browser:
                            # Folder browser navigation
                            if folder_browser_items and folder_browser_highlighted > 0:
                                folder_browser_highlighted -= 1
                        elif mode == "add_systems":
                            # Add systems navigation
                            if available_systems and add_systems_highlighted > 0:
                                add_systems_highlighted -= 1
                        elif mode == "games" and settings["view_type"] == "grid":
                            # Grid navigation: move up
                            cols = 4
                            if highlighted >= cols:
                                highlighted -= cols
                        else:
                            # Regular navigation for list view and other modes
                            if mode == "games":
                                max_items = len(game_list)
                            elif mode == "settings":
                                max_items = len(settings_list)
                            elif mode == "add_systems":
                                max_items = len(available_systems)
                            else:  # systems
                                regular_systems = [d for d in data if not d.get('list_systems', False)]
                                max_items = len(regular_systems) + 2  # +2 for Add Systems and Settings options
                            
                            if max_items > 0:
                                if mode == "add_systems":
                                    add_systems_highlighted = (add_systems_highlighted - 1) % max_items
                                else:
                                    highlighted = (highlighted - 1) % max_items
                    elif event.key == pygame.K_DOWN and not show_game_details:
                        # Skip keyboard navigation if joystick is connected (prevents double input)
                        if joystick is not None:
                            continue
                        if show_folder_name_input:
                            # Navigate character selection down
                            chars_per_row = 13
                            total_chars = 36  # A-Z + 0-9
                            if folder_name_char_index + chars_per_row < total_chars:
                                folder_name_char_index += chars_per_row
                        elif show_folder_browser:
                            # Folder browser navigation
                            if folder_browser_items and folder_browser_highlighted < len(folder_browser_items) - 1:
                                folder_browser_highlighted += 1
                        elif mode == "add_systems":
                            # Add systems navigation
                            if available_systems and add_systems_highlighted < len(available_systems) - 1:
                                add_systems_highlighted += 1
                        elif mode == "games" and settings["view_type"] == "grid":
                            # Grid navigation: move down
                            cols = 4
                            if highlighted + cols < len(game_list):
                                highlighted += cols
                        else:
                            # Regular navigation for list view and other modes
                            if mode == "games":
                                max_items = len(game_list)
                            elif mode == "settings":
                                max_items = len(settings_list)
                            elif mode == "add_systems":
                                max_items = len(available_systems)
                            else:  # systems
                                regular_systems = [d for d in data if not d.get('list_systems', False)]
                                max_items = len(regular_systems) + 2  # +2 for Add Systems and Settings options
                            
                            if max_items > 0:
                                if mode == "add_systems":
                                    add_systems_highlighted = (add_systems_highlighted + 1) % max_items
                                else:
                                    highlighted = (highlighted + 1) % max_items
                    elif event.key == pygame.K_LEFT and not show_game_details:
                        # Skip keyboard navigation if joystick is connected (prevents double input)
                        if joystick is not None:
                            continue
                        if show_folder_name_input:
                            # Navigate character selection left
                            chars_per_row = 13
                            if folder_name_char_index % chars_per_row > 0:
                                folder_name_char_index -= 1
                        elif mode == "games" and game_list:
                            if settings["view_type"] == "grid":
                                # Grid navigation: move left
                                cols = 4
                                if highlighted % cols > 0:
                                    highlighted -= 1
                            else:
                                # List navigation: jump to different letter
                                highlighted = find_next_letter_index(game_list, highlighted, -1)
                    elif event.key == pygame.K_RIGHT and mode == "games" and not show_game_details:
                        # Skip keyboard navigation if joystick is connected (prevents double input)
                        if joystick is not None:
                            continue
                        if show_folder_name_input:
                            # Navigate character selection right
                            chars_per_row = 13
                            total_chars = 36  # A-Z + 0-9
                            if folder_name_char_index % chars_per_row < chars_per_row - 1 and folder_name_char_index < total_chars - 1:
                                folder_name_char_index += 1
                        elif game_list:
                            if settings["view_type"] == "grid":
                                # Grid navigation: move right
                                cols = 4
                                if highlighted % cols < cols - 1 and highlighted < len(game_list) - 1:
                                    highlighted += 1
                            else:
                                # List navigation: jump to different letter
                                highlighted = find_next_letter_index(game_list, highlighted, 1)
                    elif event.key == pygame.K_BACKSPACE:  # Backspace = Delete character
                        if show_folder_name_input:
                            if folder_name_input_text:
                                folder_name_input_text = folder_name_input_text[:-1]
                    elif event.key == pygame.K_UP and not show_game_details:
                        # Skip keyboard navigation if joystick is connected (prevents double input)
                        if joystick is not None:
                            continue
                        if show_folder_name_input:
                            # Navigate character selection up
                            chars_per_row = 13
                            if folder_name_char_index >= chars_per_row:
                                folder_name_char_index -= chars_per_row
                        elif show_folder_browser:
                            # Folder browser navigation
                            if folder_browser_items and folder_browser_highlighted > 0:
                                folder_browser_highlighted -= 1
                        elif mode == "add_systems":
                            # Add systems navigation
                            if available_systems and add_systems_highlighted > 0:
                                add_systems_highlighted -= 1
                        elif mode == "games" and settings["view_type"] == "grid":
                            # Grid navigation: move up
                            cols = 4
                            if highlighted >= cols:
                                highlighted -= cols
                        else:
                            # Regular navigation for list view and other modes
                            if mode == "games":
                                max_items = len(game_list)
                            elif mode == "settings":
                                max_items = len(settings_list)
                            elif mode == "add_systems":
                                max_items = len(available_systems)
                            else:  # systems
                                regular_systems = [d for d in data if not d.get('list_systems', False)]
                                max_items = len(regular_systems) + 2  # +2 for Add Systems and Settings options
                            
                            if max_items > 0:
                                if mode == "add_systems":
                                    add_systems_highlighted = (add_systems_highlighted - 1) % max_items
                                else:
                                    highlighted = (highlighted - 1) % max_items if hat[1] == 1 else (highlighted + 1) % max_items
                                movement_occurred = True
                    elif event.key == pygame.K_DOWN and not show_game_details:
                        # Skip keyboard navigation if joystick is connected (prevents double input)
                        if joystick is not None:
                            continue
                        if show_folder_name_input:
                            # Navigate character selection down
                            chars_per_row = 13
                            total_chars = 36  # A-Z + 0-9
                            if folder_name_char_index + chars_per_row < total_chars:
                                folder_name_char_index += chars_per_row
                        elif show_folder_browser:
                            # Folder browser navigation
                            if folder_browser_items and folder_browser_highlighted < len(folder_browser_items) - 1:
                                folder_browser_highlighted += 1
                        elif mode == "add_systems":
                            # Add systems navigation
                            if available_systems and add_systems_highlighted < len(available_systems) - 1:
                                add_systems_highlighted += 1
                        elif mode == "games" and settings["view_type"] == "grid":
                            # Grid navigation: move down
                            cols = 4
                            if highlighted + cols < len(game_list):
                                highlighted += cols
                        else:
                            # Regular navigation for list view and other modes
                            if mode == "games":
                                max_items = len(game_list)
                            elif mode == "settings":
                                max_items = len(settings_list)
                            elif mode == "add_systems":
                                max_items = len(available_systems)
                            else:  # systems
                                regular_systems = [d for d in data if not d.get('list_systems', False)]
                                max_items = len(regular_systems) + 2  # +2 for Add Systems and Settings options
                            
                            if max_items > 0:
                                if mode == "add_systems":
                                    add_systems_highlighted = (add_systems_highlighted + 1) % max_items
                                else:
                                    highlighted = (highlighted + 1) % max_items
                                movement_occurred = True
                    elif event.key == pygame.K_LEFT and mode == "games" and not show_game_details:
                        # Skip keyboard navigation if joystick is connected (prevents double input)
                        if joystick is not None:
                            continue
                        if show_folder_name_input:
                            # Navigate character selection left
                            chars_per_row = 13
                            if folder_name_char_index % chars_per_row > 0:
                                folder_name_char_index -= 1
                        elif game_list:
                            if settings["view_type"] == "grid":
                                # Grid navigation: move left
                                cols = 4
                                if highlighted % cols > 0:
                                    highlighted -= 1
                            else:
                                # List navigation: jump to different letter
                                highlighted = find_next_letter_index(game_list, highlighted, -1)
                    elif event.key == pygame.K_RIGHT and mode == "games" and not show_game_details:
                        # Skip keyboard navigation if joystick is connected (prevents double input)
                        if joystick is not None:
                            continue
                        if show_folder_name_input:
                            # Navigate character selection right
                            chars_per_row = 13
                            total_chars = 36  # A-Z + 0-9
                            if folder_name_char_index % chars_per_row < chars_per_row - 1 and folder_name_char_index < total_chars - 1:
                                folder_name_char_index += 1
                        elif game_list:
                            if settings["view_type"] == "grid":
                                # Grid navigation: move right
                                cols = 4
                                if highlighted % cols < cols - 1 and highlighted < len(game_list) - 1:
                                    highlighted += 1
                            else:
                                # List navigation: jump to different letter
                                highlighted = find_next_letter_index(game_list, highlighted, 1)
                elif event.type == pygame.JOYBUTTONDOWN:
                    # Debug controller - capture joystick button presses
                    if settings.get("debug_controller", False):
                        # Find which action this button maps to
                        mapped_action = None
                        print(f"DEBUG: Looking for button {event.button} in mapping: {controller_mapping}")
                        for action in controller_mapping:
                            button_info = controller_mapping[action]
                            print(f"DEBUG: Checking action '{action}' with info: {button_info}")
                            # Check if this is a regular button mapping (integer)
                            if isinstance(button_info, int) and button_info == event.button:
                                mapped_action = action
                                print(f"DEBUG: Found match! Action: {mapped_action}")
                                break
                        
                        if mapped_action:
                            current_pressed_button = f"Button {event.button} ({mapped_action})"
                        else:
                            current_pressed_button = f"Button {event.button} (unmapped)"
                        last_button_time = pygame.time.get_ticks()
                    
                    # Debug: Show all button presses
                    print(f"Joystick button pressed: {event.button}")
                    
<<<<<<< HEAD
                    # Handle directional button inputs mapped as D-pad
                    hat = None
                    if input_matches_action(event, "up"):
                        hat = (0, 1)
                    elif input_matches_action(event, "down"):
                        hat = (0, -1)
                    elif input_matches_action(event, "left"):
                        hat = (-1, 0)
                    elif input_matches_action(event, "right"):
                        hat = (1, 0)
                    
                    # Process as D-pad navigation if we matched a directional input
                    if hat is not None:
=======
                    # Handle Odin-specific directional buttons (11=up, 14=right, 12=down, 13=left)
                    controller_type = settings.get("controller_type", "rg35xx")
                    if controller_type == "odin" and event.button in [11, 12, 13, 14]:
                        # Convert Odin directional buttons to D-pad-like navigation
                        if event.button == 11:  # Up
                            hat = (0, 1)
                        elif event.button == 12:  # Down
                            hat = (0, -1)
                        elif event.button == 13:  # Left
                            hat = (0, -1)
                        elif event.button == 14:  # Right
                            hat = (1, 0)
                        
                        # Process as D-pad navigation
>>>>>>> 2e28305c
                        movement_occurred = False
                        
                        if hat[1] != 0 and not show_game_details:  # Up or Down
                            if show_folder_name_input:
                                # Navigate character selection up/down
                                chars_per_row = 13
                                total_chars = 36  # A-Z + 0-9
                                if hat[1] == 1:  # Up
                                    if folder_name_char_index >= chars_per_row:
                                        folder_name_char_index -= chars_per_row
                                        movement_occurred = True
                                else:  # Down
                                    if folder_name_char_index + chars_per_row < total_chars:
                                        folder_name_char_index += chars_per_row
                                        movement_occurred = True
                            elif show_folder_browser:
                                # Folder browser navigation
                                if hat[1] == 1:  # Up
                                    if folder_browser_items and folder_browser_highlighted > 0:
                                        folder_browser_highlighted -= 1
                                        movement_occurred = True
                                else:  # Down
                                    if folder_browser_items and folder_browser_highlighted < len(folder_browser_items) - 1:
                                        folder_browser_highlighted += 1
                                        movement_occurred = True
                            elif mode == "add_systems":
                                # Add systems navigation
                                if hat[1] == 1:  # Up
                                    if available_systems and add_systems_highlighted > 0:
                                        add_systems_highlighted -= 1
                                        movement_occurred = True
                                else:  # Down
                                    if available_systems and add_systems_highlighted < len(available_systems) - 1:
                                        add_systems_highlighted += 1
                                        movement_occurred = True
                            elif mode == "games" and settings["view_type"] == "grid":
                                # Grid navigation: move up/down
                                cols = 4
                                if hat[1] == 1:  # Up
                                    if highlighted >= cols:
                                        highlighted -= cols
                                        movement_occurred = True
                                else:  # Down
                                    if highlighted + cols < len(game_list):
                                        highlighted += cols
                                        movement_occurred = True
                            else:
                                # Regular navigation for list view and other modes
                                if mode == "games":
                                    max_items = len(game_list)
                                elif mode == "settings":
                                    max_items = len(settings_list)
                                elif mode == "add_systems":
                                    max_items = len(available_systems)
                                else:  # systems
                                    regular_systems = [d for d in data if not d.get('list_systems', False)]
                                    max_items = len(regular_systems) + 2  # +2 for Add Systems and Settings options
                                
                                if max_items > 0:
                                    if mode == "add_systems":
                                        add_systems_highlighted = (add_systems_highlighted - 1) % max_items if hat[1] == 1 else (add_systems_highlighted + 1) % max_items
                                    else:
                                        highlighted = (highlighted - 1) % max_items if hat[1] == 1 else (highlighted + 1) % max_items
                                    movement_occurred = True
                        elif hat[0] != 0 and not show_game_details:  # Left or Right
                            if show_folder_name_input:
                                # Navigate character selection left/right
                                chars_per_row = 13
                                total_chars = 36  # A-Z + 0-9
                                if hat[0] < 0:  # Left
                                    if folder_name_char_index % chars_per_row > 0:
                                        folder_name_char_index -= 1
                                        movement_occurred = True
                                else:  # Right
                                    if folder_name_char_index % chars_per_row < chars_per_row - 1 and folder_name_char_index < total_chars - 1:
                                        folder_name_char_index += 1
                                        movement_occurred = True
                            elif mode == "games" and settings["view_type"] == "grid":
                                # Grid navigation: move left/right
                                cols = 4
                                if hat[0] < 0:  # Left
                                    if highlighted % cols > 0:
                                        highlighted -= 1
                                        movement_occurred = True
                                else:  # Right
                                    if highlighted % cols < cols - 1 and highlighted < len(game_list) - 1:
                                        highlighted += 1
                                        movement_occurred = True
                            else:
                                # List navigation: jump to different letter
                                items = game_list
                                old_highlighted = highlighted
                                if hat[0] < 0:  # Left
                                    highlighted = find_next_letter_index(items, highlighted, -1)
                                else:  # Right
                                    highlighted = find_next_letter_index(items, highlighted, 1)
                                if highlighted != old_highlighted:
                                    movement_occurred = True
                        
                        # Skip regular button processing for Odin directional buttons
                        continue
                    
<<<<<<< HEAD
                    # Note: Using input_matches_action() for dynamic button mapping
=======
                    # Controller-aware button mapping
                    select_button = get_controller_button("select")
                    back_button = get_controller_button("back")
                    start_button = get_controller_button("start")
                    detail_button = get_controller_button("detail")
                    left_shoulder_button = get_controller_button("left_shoulder")
                    right_shoulder_button = get_controller_button("right_shoulder")
>>>>>>> 2e28305c
                    
                    if input_matches_action(event, "select"):  # Select
                        if show_folder_name_input:
                            # Add selected character to folder name
                            chars = list("abcdefghijklmnopqrstuvwxyz0123456789")
                            if folder_name_char_index < len(chars):
                                selected_char = chars[folder_name_char_index]
                                folder_name_input_text += selected_char
                        elif show_folder_browser:
                            # Navigate into folder or go back
                            if folder_browser_items and folder_browser_highlighted < len(folder_browser_items):
                                selected_item = folder_browser_items[folder_browser_highlighted]
                                if selected_item["type"] == "create_folder":
                                    # Create new folder
                                    create_folder_in_browser()
                                elif selected_item["type"] in ["folder", "parent"]:
                                    folder_browser_current_path = selected_item["path"]
                                    print(f"Navigating to folder: {folder_browser_current_path}")
                                    load_folder_contents(folder_browser_current_path)
                                elif selected_item["type"] == "keys_file":
                                    # Select this .keys file for Nintendo Switch
                                    if selected_system_to_add and selected_system_to_add.get("type") == "switch_keys":
                                        settings["switch_keys_path"] = selected_item["path"]
                                        save_settings(settings)
                                        show_folder_browser = False
                                        selected_system_to_add = None
                        elif mode == "systems":
                            regular_systems = [d for d in data if not d.get('list_systems', False)]
                            systems_count = len(regular_systems)
                            if highlighted == systems_count:  # Add Systems option
                                mode = "add_systems"
                                highlighted = 0
                                add_systems_highlighted = 0
                                # Load available systems in background
                                load_available_systems()
                            elif highlighted == systems_count + 1:  # Settings option
                                mode = "settings"
                                highlighted = 0
                                settings_scroll_offset = 0
                            else:
                                selected_system = highlighted
                                current_page = 0
                                game_list = list_files(selected_system, current_page)
                                selected_games = set()
                                mode = "games"
                                highlighted = 0
                        elif mode == "games":
                            if highlighted in selected_games:
                                selected_games.remove(highlighted)
                            else:
                                selected_games.add(highlighted)
                        elif mode == "settings":
                            # Toggle settings or reset cache
                            if highlighted == 0:  # Enable Box-art Display
                                settings["enable_boxart"] = not settings["enable_boxart"]
                                save_settings(settings)
                            elif highlighted == 1:  # Enable Image Cache
                                settings["cache_enabled"] = not settings["cache_enabled"]
                                if not settings["cache_enabled"]:
                                    reset_image_cache()
                                save_settings(settings)
                            elif highlighted == 2:  # Reset Image Cache
                                reset_image_cache()
                            elif highlighted == 3:  # Update from GitHub
                                update_from_github()
                            elif highlighted == 4:  # View Type
                                settings["view_type"] = "grid" if settings["view_type"] == "list" else "list"
                                save_settings(settings)
                            elif highlighted == 5:  # USA Games Only
                                settings["usa_only"] = not settings["usa_only"]
                                save_settings(settings)
                            elif highlighted == 6:  # Debug Controller
                                settings["debug_controller"] = not settings["debug_controller"]
                                save_settings(settings)
                            elif highlighted == 7:  # Work Directory
                                # Open folder browser for work directory selection
                                show_folder_browser = True
                                # Use current work_dir or fallback to a sensible default
                                current_work = settings.get("work_dir", "")
                                if not current_work or not os.path.exists(os.path.dirname(current_work)):
                                    # Use a fallback based on environment
                                    if os.path.exists("/userdata") and os.access("/userdata", os.R_OK):
                                        folder_browser_current_path = "/userdata"
                                    else:
                                        folder_browser_current_path = os.path.expanduser("~")  # Home directory
                                else:
                                    folder_browser_current_path = current_work
                                load_folder_contents(folder_browser_current_path)
                                # Set a flag to indicate we're selecting work directory
                                selected_system_to_add = {"name": "Work Directory", "type": "work_dir"}
                            elif highlighted == 8:  # ROMs Directory  
                                # Open folder browser
                                show_folder_browser = True
                                # Use current roms_dir or fallback to a sensible default
                                current_roms = settings.get("roms_dir", "")
                                if not current_roms or not os.path.exists(os.path.dirname(current_roms)):
                                    # Use a fallback based on environment
                                    if os.path.exists("/userdata") and os.access("/userdata", os.R_OK):
                                        folder_browser_current_path = "/userdata/roms"
                                    else:
                                        folder_browser_current_path = os.path.expanduser("~")  # Home directory
                                else:
                                    folder_browser_current_path = current_roms
                                load_folder_contents(folder_browser_current_path)
                            elif highlighted == 9:  # Nintendo Switch Keys
                                # Open folder browser for .keys files
                                show_folder_browser = True
                                # Use current keys path or default to home directory
                                current_keys = settings.get("switch_keys_path", "")
                                if current_keys and os.path.exists(os.path.dirname(current_keys)):
                                    folder_browser_current_path = os.path.dirname(current_keys)
                                else:
                                    # Default to ~/.switch directory or home
                                    switch_dir = os.path.expanduser("~/.switch")
                                    if os.path.exists(switch_dir):
                                        folder_browser_current_path = switch_dir
                                    else:
                                        folder_browser_current_path = os.path.expanduser("~")
                                load_folder_contents(folder_browser_current_path)
                                # Set a flag to indicate we're selecting Nintendo Switch keys
                                selected_system_to_add = {"name": "Nintendo Switch Keys", "type": "switch_keys"}
                            elif highlighted == 10:  # Remap Controller
                                # Trigger controller remapping
                                show_controller_mapping = True
                        elif mode == "add_systems":
                            # Handle add systems selection
                            if available_systems and add_systems_highlighted < len(available_systems):
                                selected_system_to_add = available_systems[add_systems_highlighted]
                                # Open folder browser to select ROM folder
                                show_folder_browser = True
                                # Start in ROMs directory
                                folder_browser_current_path = settings.get("roms_dir", "/userdata/roms")
                                load_folder_contents(folder_browser_current_path)
                        elif mode == "games":
                            if highlighted in selected_games:
                                selected_games.remove(highlighted)
                            else:
                                selected_games.add(highlighted)
                    elif input_matches_action(event, "detail"):  # Detail view / Select folder
                        if show_folder_browser:
                            print(f"Detail button pressed - Current folder: {folder_browser_current_path}")
                            if selected_system_to_add is not None:
                                if selected_system_to_add.get("type") == "work_dir":
                                    # Set work directory
                                    settings["work_dir"] = folder_browser_current_path
                                    save_settings(settings)
                                    show_folder_browser = False
                                    selected_system_to_add = None
                                elif selected_system_to_add.get("type") == "switch_keys":
                                    # Set Nintendo Switch keys path (for folder selection, not file)
                                    settings["switch_keys_path"] = folder_browser_current_path
                                    save_settings(settings)
                                    show_folder_browser = False
                                    selected_system_to_add = None
                                    draw_loading_message("Nintendo Switch keys path updated!")
                                    pygame.time.wait(1500)
                                else:
                                    # Add system with selected folder
                                    system_name = selected_system_to_add['name']
                                    # Calculate relative path from ROMs directory
                                    roms_dir = settings.get("roms_dir", "/userdata/roms")
                                    
                                    # Debug: Print the paths
                                    print(f"Selected folder path: {folder_browser_current_path}")
                                    print(f"ROMs directory: {roms_dir}")
                                    
                                    if folder_browser_current_path.startswith(roms_dir):
                                        rom_folder = os.path.relpath(folder_browser_current_path, roms_dir)
                                        # If the selected path is the ROMs directory itself, use a default folder name
                                        if rom_folder == ".":
                                            rom_folder = system_name.lower().replace(" ", "_").replace("-", "_")
                                    else:
                                        # If not starting with ROMs directory, use the basename of the selected path
                                        rom_folder = os.path.basename(folder_browser_current_path)
                                    
                                    # Ensure we have a valid folder name
                                    if not rom_folder or rom_folder == ".":
                                        rom_folder = system_name.lower().replace(" ", "_").replace("-", "_")
                                    
                                    print(f"Calculated roms_folder: {rom_folder}")
                                    
                                    system_url = selected_system_to_add['url']
                                    
                                    if add_system_to_added_systems(system_name, rom_folder, system_url):
                                        draw_loading_message(f"System '{system_name}' added successfully!")
                                        pygame.time.wait(2000)
                                    else:
                                        draw_loading_message(f"Failed to add system '{system_name}'")
                                        pygame.time.wait(2000)
                                    
                                    # Reset state
                                    selected_system_to_add = None
                                show_folder_browser = False
                                mode = "systems"
                                highlighted = 0
                            else:
                                # Select current folder path for ROMs directory setting
                                settings["roms_dir"] = folder_browser_current_path
                                save_settings(settings)
                                show_folder_browser = False
                                # Restart app to apply ROMs directory change
                                draw_loading_message("ROMs directory changed. Restarting...")
                                pygame.time.wait(2000)
                                restart_app()
                        elif mode == "games" and not show_game_details and game_list:
                            # Show details modal for current game
                            current_game_detail = game_list[highlighted]
                            show_game_details = True
                    elif input_matches_action(event, "back"):  # Back
                        if show_folder_browser:
                            # Close folder browser
                            show_folder_browser = False
                        elif show_game_details:
                            # Close details modal
                            show_game_details = False
                            current_game_detail = None
                        elif show_folder_name_input:
                            # Close folder name input modal
                            show_folder_name_input = False
                        elif mode == "games":
                            mode = "systems"
                            highlighted = 0
                        elif mode == "settings":
                            mode = "systems"
                            highlighted = 0
                        elif mode == "add_systems":
                            mode = "systems"
                            highlighted = 0
                    elif input_matches_action(event, "left_shoulder"):  # Left shoulder - Previous page
                        if mode == "games" and data[selected_system].get('supports_pagination', False):
                            if current_page > 0:
                                current_page -= 1
                                game_list = list_files(selected_system, current_page)
                                highlighted = 0
                                selected_games = set()
                    elif input_matches_action(event, "right_shoulder"):  # Right shoulder - Next page
                        if mode == "games" and data[selected_system].get('supports_pagination', False):
                            current_page += 1
                            new_games = list_files(selected_system, current_page)
                            if new_games:  # Only move if there are games on next page
                                game_list = new_games
                                highlighted = 0
                                selected_games = set()
                            else:
                                current_page -= 1  # Revert if no games found
                    elif input_matches_action(event, "start"):  # Start Download
                        if mode == "games" and selected_games:
                            draw_loading_message("Starting download...")
                            download_files(selected_system, selected_games)
                            mode = "systems"
                            highlighted = 0
                        elif show_folder_name_input:
                            # Finish folder name input
                            create_folder_with_name()
                elif event.type == pygame.JOYHATMOTION:
                    hat = joystick.get_hat(0)
                    
                    # Debug controller - capture D-pad movement
                    if settings.get("debug_controller", False) and hat != (0, 0):
                        # Find which action this D-pad direction maps to
                        mapped_action = None
                        print(f"DEBUG D-PAD: Looking for hat {hat} in mapping: {controller_mapping}")
                        for action in controller_mapping:
                            action_info = controller_mapping[action]
                            print(f"DEBUG D-PAD: Checking action '{action}' with info: {action_info}")
                            if ((isinstance(action_info, tuple) or isinstance(action_info, list)) and 
                                len(action_info) >= 3 and
                                action_info[0] == "hat" and 
                                tuple(action_info[1:]) == hat):
                                mapped_action = action
                                print(f"DEBUG D-PAD: Found match! Action: {mapped_action}")
                                break
                            elif isinstance(action_info, tuple):
                                print(f"DEBUG D-PAD: Tuple comparison - Expected: {hat}, Got: {action_info[1:]}")
                            else:
                                print(f"DEBUG D-PAD: Not a tuple: {action_info}")
                        
                        direction = ""
                        if hat[1] == 1: direction = "Up"
                        elif hat[1] == -1: direction = "Down"
                        elif hat[0] == -1: direction = "Left"
                        elif hat[0] == 1: direction = "Right"
                        else: direction = f"{hat}"
                        
                        if mapped_action:
                            current_pressed_button = f"D-Pad {direction} ({mapped_action})"
                        else:
                            current_pressed_button = f"D-Pad {direction} (unmapped)"
                        last_button_time = pygame.time.get_ticks()
                    
                    # Only process if D-pad state actually changed
                    if hat == last_dpad_state:
                        continue
                    
                    # Ignore release events (0,0) - only process actual direction presses
                    if hat == (0, 0):
                        last_dpad_state = hat  # Update state but don't process navigation
                        continue
                    
                    # Update last state
                    last_dpad_state = hat
                    
                    movement_occurred = False
                    
                    if hat[1] != 0 and not show_game_details:  # Up or Down
                        if show_folder_name_input:
                            # Navigate character selection up/down
                            chars_per_row = 13
                            total_chars = 36  # A-Z + 0-9
                            if hat[1] == 1:  # Up
                                if folder_name_char_index >= chars_per_row:
                                    folder_name_char_index -= chars_per_row
                                    movement_occurred = True
                            else:  # Down
                                if folder_name_char_index + chars_per_row < total_chars:
                                    folder_name_char_index += chars_per_row
                                    movement_occurred = True
                        elif show_folder_browser:
                            # Folder browser navigation
                            if hat[1] == 1:  # Up
                                if folder_browser_items and folder_browser_highlighted > 0:
                                    folder_browser_highlighted -= 1
                                    movement_occurred = True
                            else:  # Down
                                if folder_browser_items and folder_browser_highlighted < len(folder_browser_items) - 1:
                                    folder_browser_highlighted += 1
                                    movement_occurred = True
                        elif mode == "add_systems":
                            # Add systems navigation
                            if hat[1] == 1:  # Up
                                if available_systems and add_systems_highlighted > 0:
                                    add_systems_highlighted -= 1
                                    movement_occurred = True
                            else:  # Down
                                if available_systems and add_systems_highlighted < len(available_systems) - 1:
                                    add_systems_highlighted += 1
                                    movement_occurred = True
                        elif mode == "games" and settings["view_type"] == "grid":
                            # Grid navigation: move up/down
                            cols = 4
                            if hat[1] == 1:  # Up
                                if highlighted >= cols:
                                    highlighted -= cols
                                    movement_occurred = True
                            else:  # Down
                                if highlighted + cols < len(game_list):
                                    highlighted += cols
                                    movement_occurred = True
                        else:
                            # Regular navigation for list view and other modes
                            if mode == "games":
                                max_items = len(game_list)
                            elif mode == "settings":
                                max_items = len(settings_list)
                            elif mode == "add_systems":
                                max_items = len(available_systems)
                            else:  # systems
                                regular_systems = [d for d in data if not d.get('list_systems', False)]
                                max_items = len(regular_systems) + 2  # +2 for Add Systems and Settings options
                            
                            if max_items > 0:
                                if mode == "add_systems":
                                    add_systems_highlighted = (add_systems_highlighted - 1) % max_items
                                else:
                                    highlighted = (highlighted - 1) % max_items if hat[1] == 1 else (highlighted + 1) % max_items
                                movement_occurred = True
                    elif hat[0] != 0 and not show_game_details:  # Left or Right
                        if show_folder_name_input:
                            # Navigate character selection left/right
                            chars_per_row = 13
                            total_chars = 36  # A-Z + 0-9
                            if hat[0] < 0:  # Left
                                if folder_name_char_index % chars_per_row > 0:
                                    folder_name_char_index -= 1
                                    movement_occurred = True
                            else:  # Right
                                if folder_name_char_index % chars_per_row < chars_per_row - 1 and folder_name_char_index < total_chars - 1:
                                    folder_name_char_index += 1
                                    movement_occurred = True
                        elif mode == "games" and settings["view_type"] == "grid":
                            # Grid navigation: move left/right
                            cols = 4
                            if hat[0] < 0:  # Left
                                if highlighted % cols > 0:
                                    highlighted -= 1
                                    movement_occurred = True
                            else:  # Right
                                if highlighted % cols < cols - 1 and highlighted < len(game_list) - 1:
                                    highlighted += 1
                                    movement_occurred = True
                        else:
                            # List navigation: jump to different letter
                            items = game_list
                            old_highlighted = highlighted
                            if hat[0] < 0:  # Left
                                highlighted = find_next_letter_index(items, highlighted, -1)
                            else:  # Right
                                highlighted = find_next_letter_index(items, highlighted, 1)
                            if highlighted != old_highlighted:
                                movement_occurred = True
                    
                    # Movement tracking complete


        except Exception as e:
            log_error("Error in main loop", type(e).__name__, traceback.format_exc())

except Exception as e:
    log_error("Fatal error during initialization", type(e).__name__, traceback.format_exc())
finally:
    pygame.quit()
    sys.exit()<|MERGE_RESOLUTION|>--- conflicted
+++ resolved
@@ -2396,7 +2396,6 @@
                             elif highlighted == 6:  # Debug Controller
                                 settings["debug_controller"] = not settings["debug_controller"]
                                 save_settings(settings)
-<<<<<<< HEAD
                             elif highlighted == 7:  # Work Directory
                                 # Open folder browser for work directory selection
                                 show_folder_browser = True
@@ -2413,37 +2412,7 @@
                                 load_folder_contents(folder_browser_current_path)
                                 # Set a flag to indicate we're selecting work directory
                                 selected_system_to_add = {"name": "Work Directory", "type": "work_dir"}
-                            elif highlighted == 8:  # ROMs Directory  
-=======
-                            elif highlighted == 7:  # Controller Type
-                                controller_types = ["generic", "xbox", "odin", "playstation", "nintendo", "rg35xx"]
-                                current_type = settings["controller_type"]
-                                try:
-                                    current_index = controller_types.index(current_type)
-                                    settings["controller_type"] = controller_types[(current_index + 1) % len(controller_types)]
-                                except ValueError:
-                                    settings["controller_type"] = controller_types[0]
-                                save_settings(settings)
-                            elif highlighted == 8:  # Work Directory
-                                # Cycle between common work directories for retro gaming systems
-                                current_work = settings["work_dir"]
-                                work_options = [
-                                    "/userdata/downloads",        # Batocera
-                                    "/userdata/system/downloads", # Batocera alternative
-                                    "/storage/downloads",         # Knulli
-                                    "/opt/system/downloads",      # muOS
-                                    "/tmp/downloads",             # General Linux temp
-                                    "/media/downloads",           # External storage
-                                    os.path.join(SCRIPT_DIR, "py_downloads")  # Script directory
-                                ]
-                                try:
-                                    current_index = work_options.index(current_work)
-                                    settings["work_dir"] = work_options[(current_index + 1) % len(work_options)]
-                                except ValueError:
-                                    settings["work_dir"] = work_options[0]
-                                save_settings(settings)
-                            elif highlighted == 9:  # ROMs Directory  
->>>>>>> 2e28305c
+                            elif highlighted == 8:  # ROMs Directory
                                 # Open folder browser
                                 show_folder_browser = True
                                 # Use current roms_dir or fallback to a sensible default
@@ -2876,7 +2845,6 @@
                     # Debug: Show all button presses
                     print(f"Joystick button pressed: {event.button}")
                     
-<<<<<<< HEAD
                     # Handle directional button inputs mapped as D-pad
                     hat = None
                     if input_matches_action(event, "up"):
@@ -2888,24 +2856,11 @@
                     elif input_matches_action(event, "right"):
                         hat = (1, 0)
                     
+                    left_shoulder_button = get_controller_button("left_shoulder")
+                    right_shoulder_button = get_controller_button("right_shoulder")
+                    
                     # Process as D-pad navigation if we matched a directional input
                     if hat is not None:
-=======
-                    # Handle Odin-specific directional buttons (11=up, 14=right, 12=down, 13=left)
-                    controller_type = settings.get("controller_type", "rg35xx")
-                    if controller_type == "odin" and event.button in [11, 12, 13, 14]:
-                        # Convert Odin directional buttons to D-pad-like navigation
-                        if event.button == 11:  # Up
-                            hat = (0, 1)
-                        elif event.button == 12:  # Down
-                            hat = (0, -1)
-                        elif event.button == 13:  # Left
-                            hat = (0, -1)
-                        elif event.button == 14:  # Right
-                            hat = (1, 0)
-                        
-                        # Process as D-pad navigation
->>>>>>> 2e28305c
                         movement_occurred = False
                         
                         if hat[1] != 0 and not show_game_details:  # Up or Down
@@ -3008,9 +2963,6 @@
                         # Skip regular button processing for Odin directional buttons
                         continue
                     
-<<<<<<< HEAD
-                    # Note: Using input_matches_action() for dynamic button mapping
-=======
                     # Controller-aware button mapping
                     select_button = get_controller_button("select")
                     back_button = get_controller_button("back")
@@ -3018,7 +2970,112 @@
                     detail_button = get_controller_button("detail")
                     left_shoulder_button = get_controller_button("left_shoulder")
                     right_shoulder_button = get_controller_button("right_shoulder")
->>>>>>> 2e28305c
+                    
+                    # Process as D-pad navigation if we matched a directional input
+                    if hat is not None:
+                        movement_occurred = False
+                        
+                        if hat[1] != 0 and not show_game_details:  # Up or Down
+                            if show_folder_name_input:
+                                # Navigate character selection up/down
+                                chars_per_row = 13
+                                total_chars = 36  # A-Z + 0-9
+                                if hat[1] == 1:  # Up
+                                    if folder_name_char_index >= chars_per_row:
+                                        folder_name_char_index -= chars_per_row
+                                        movement_occurred = True
+                                else:  # Down
+                                    if folder_name_char_index + chars_per_row < total_chars:
+                                        folder_name_char_index += chars_per_row
+                                        movement_occurred = True
+                            elif show_folder_browser:
+                                # Folder browser navigation
+                                if hat[1] == 1:  # Up
+                                    if folder_browser_items and folder_browser_highlighted > 0:
+                                        folder_browser_highlighted -= 1
+                                        movement_occurred = True
+                                else:  # Down
+                                    if folder_browser_items and folder_browser_highlighted < len(folder_browser_items) - 1:
+                                        folder_browser_highlighted += 1
+                                        movement_occurred = True
+                            elif mode == "add_systems":
+                                # Add systems navigation
+                                if hat[1] == 1:  # Up
+                                    if available_systems and add_systems_highlighted > 0:
+                                        add_systems_highlighted -= 1
+                                        movement_occurred = True
+                                else:  # Down
+                                    if available_systems and add_systems_highlighted < len(available_systems) - 1:
+                                        add_systems_highlighted += 1
+                                        movement_occurred = True
+                            elif mode == "games" and settings["view_type"] == "grid":
+                                # Grid navigation: move up/down
+                                cols = 4
+                                if hat[1] == 1:  # Up
+                                    if highlighted >= cols:
+                                        highlighted -= cols
+                                        movement_occurred = True
+                                else:  # Down
+                                    if highlighted + cols < len(game_list):
+                                        highlighted += cols
+                                        movement_occurred = True
+                            else:
+                                # Regular navigation for list view and other modes
+                                if mode == "games":
+                                    max_items = len(game_list)
+                                elif mode == "settings":
+                                    max_items = len(settings_list)
+                                elif mode == "add_systems":
+                                    max_items = len(available_systems)
+                                else:  # systems
+                                    regular_systems = [d for d in data if not d.get('list_systems', False)]
+                                    max_items = len(regular_systems) + 2  # +2 for Add Systems and Settings options
+                                
+                                if max_items > 0:
+                                    if mode == "add_systems":
+                                        add_systems_highlighted = (add_systems_highlighted - 1) % max_items if hat[1] == 1 else (add_systems_highlighted + 1) % max_items
+                                    else:
+                                        highlighted = (highlighted - 1) % max_items if hat[1] == 1 else (highlighted + 1) % max_items
+                                    movement_occurred = True
+                        elif hat[0] != 0 and not show_game_details:  # Left or Right
+                            if show_folder_name_input:
+                                # Navigate character selection left/right
+                                chars_per_row = 13
+                                total_chars = 36  # A-Z + 0-9
+                                if hat[0] < 0:  # Left
+                                    if folder_name_char_index % chars_per_row > 0:
+                                        folder_name_char_index -= 1
+                                        movement_occurred = True
+                                else:  # Right
+                                    if folder_name_char_index % chars_per_row < chars_per_row - 1 and folder_name_char_index < total_chars - 1:
+                                        folder_name_char_index += 1
+                                        movement_occurred = True
+                            elif mode == "games" and settings["view_type"] == "grid":
+                                # Grid navigation: move left/right
+                                cols = 4
+                                if hat[0] < 0:  # Left
+                                    if highlighted % cols > 0:
+                                        highlighted -= 1
+                                        movement_occurred = True
+                                else:  # Right
+                                    if highlighted % cols < cols - 1 and highlighted < len(game_list) - 1:
+                                        highlighted += 1
+                                        movement_occurred = True
+                            else:
+                                # List navigation: jump to different letter
+                                items = game_list
+                                old_highlighted = highlighted
+                                if hat[0] < 0:  # Left
+                                    highlighted = find_next_letter_index(items, highlighted, -1)
+                                else:  # Right
+                                    highlighted = find_next_letter_index(items, highlighted, 1)
+                                if highlighted != old_highlighted:
+                                    movement_occurred = True
+                        
+                        # Skip regular button processing for Odin directional buttons
+                        continue
+                    
+                    # Note: Using input_matches_action() for dynamic button mapping
                     
                     if input_matches_action(event, "select"):  # Select
                         if show_folder_name_input:
